#!/usr/bin/python
# -*- coding: utf-8 -*-
#
# This file is part of my.gpodder.org.
#
# my.gpodder.org is free software: you can redistribute it and/or modify it
# under the terms of the GNU Affero General Public License as published by
# the Free Software Foundation, either version 3 of the License, or (at your
# option) any later version.
#
# my.gpodder.org is distributed in the hope that it will be useful, but
# WITHOUT ANY WARRANTY; without even the implied warranty of MERCHANTABILITY
# or FITNESS FOR A PARTICULAR PURPOSE. See the GNU Affero General Public
# License for more details.
#
# You should have received a copy of the GNU Affero General Public License
# along with my.gpodder.org. If not, see <http://www.gnu.org/licenses/>.
#

import os.path
<<<<<<< HEAD
import urllib.request, urllib.error, urllib.parse
import http.client
=======
import urllib2
from urlparse import urljoin
import httplib
>>>>>>> e1b83834
import hashlib
from datetime import datetime, timedelta
from itertools import chain, islice
import socket
import requests

from django.db import transaction
from django.conf import settings

from mygpo.podcasts.models import Podcast, URL, Slug, Episode
from mygpo.core.slugs import assign_missing_episode_slugs, PodcastSlug
from mygpo.podcasts.models import DEFAULT_UPDATE_INTERVAL, \
    MIN_UPDATE_INTERVAL, MAX_UPDATE_INTERVAL
from mygpo.utils import file_hash, to_maxlength
from mygpo.web.logo import CoverArt
from mygpo.data.podcast import subscribe_at_hub
from mygpo.data.tasks import update_related_podcasts
from mygpo.pubsub.models import SubscriptionError
from mygpo.directory.tags import update_category

import logging
logger = logging.getLogger(__name__)

MAX_EPISODES_UPDATE = 200


class UpdatePodcastException(Exception):
    pass


class NoPodcastCreated(Exception):
    """ raised when no podcast obj was created for a new URL """


class NoEpisodesException(Exception):
    """ raised when parsing something that doesn't contain any episodes """


def update_podcasts(queue):
    """ Fetch data for the URLs supplied as the queue iterable """

    for n, podcast_url in enumerate(queue, 1):
        logger.info('Update %d - %s', n, podcast_url)
        try:
<<<<<<< HEAD
            parsed = self._fetch_feed(podcast_url)
            self._validate_parsed(parsed)

        except (ParserException, FetchFeedException, NoEpisodesException,
                VimeoError, ValueError, socket.error, urllib.error.HTTPError) as ex:
            #TODO: catch valueError (for invalid Ipv6 in feedservice)

            if isinstance(ex, VimeoError):
                logger.exception('Problem when updating Vimeo feed %s',
                                 podcast_url)

            # if we fail to parse the URL, we don't even create the
            # podcast object
            try:
                p = Podcast.objects.get(urls__url=podcast_url)
                # if it exists already, we mark it as outdated
                self._mark_outdated(p, 'error while fetching feed: %s' %
                    str(ex))
                return p

            except Podcast.DoesNotExist:
                raise NoPodcastCreated(ex)

        assert parsed, 'fetch_feed must return something'
        p = Podcast.objects.get_or_create_for_url(podcast_url)
        episodes = self._update_episodes(p, parsed.episodes)
        max_episode_order = self._order_episodes(p)
        self._update_podcast(p, parsed, episodes, max_episode_order)
        return p

=======
            yield update_podcast(podcast_url)
>>>>>>> e1b83834

        except NoPodcastCreated as npc:
            logger.info('No podcast created: %s', npc)

        except:
            logger.exception('Error while updating podcast "%s"',
                             podcast_url)
            raise


def update_podcast(podcast_url):
    """ Update the podcast for the supplied URL """

    try:
        parsed = _fetch_feed(podcast_url)
        _validate_parsed(parsed)

    except requests.exceptions.RequestException as re:
        logging.exception('Error while fetching response from feedservice')

    except NoEpisodesException as nee:
        logging.warn('No episode found while parsing podcast')

        # if we fail to parse the URL, we don't even create the
        # podcast object
        try:
            p = Podcast.objects.get(urls__url=podcast_url)
            # if it exists already, we mark it as outdated
            _mark_outdated(p, 'error while fetching feed: %s' % str(ex))
            return p

        except Podcast.DoesNotExist:
            raise NoPodcastCreated(ex)

    assert parsed, 'fetch_feed must return something'
    p = Podcast.objects.get_or_create_for_url(podcast_url)
    episodes = _update_episodes(p, parsed.get('episodes', []))
    max_episode_order = _order_episodes(p)
    _update_podcast(p, parsed, episodes, max_episode_order)
    return p


def verify_podcast_url(podcast_url):
    parsed = _fetch_feed(podcast_url)
    _validate_parsed(parsed)
    return True


def _fetch_feed(podcast_url):
    params = {'url': podcast_url}
    headers = {
        'Accept': 'application/json',
    }
    # markdown and other parameters?
    url = urljoin(settings.FEEDSERVICE_URL, 'parse')
    r = requests.get(url, params=params, headers=headers, timeout=10)
    return r.json()[0]


def _validate_parsed(parsed):
    """ validates the parsed results and raises an exception if invalid

    feedparser parses pretty much everything. We reject anything that
    doesn't look like a feed"""

    if not parsed or not parsed.get('episodes', []):
        raise NoEpisodesException('no episodes found')


def _update_podcast(podcast, parsed, episodes, max_episode_order):
    """ updates a podcast according to new parser results """

    # we need that later to decide if we can "bump" a category
    prev_latest_episode_timestamp = podcast.latest_episode_timestamp

    podcast.title = parsed.get('title') or podcast.title
    podcast.description = parsed.get('description') or podcast.description
    podcast.subtitle = parsed.get('subtitle') or podcast.subtitle
    podcast.link = parsed.get('link') or podcast.link
    podcast.logo_url = parsed.get('logo') or podcast.logo_url
    podcast.author = to_maxlength(Podcast, 'author', parsed.get('author') or
                                  podcast.author)
    podcast.language = to_maxlength(Podcast, 'language',
                                    parsed.get('language') or podcast.language)
    podcast.content_types = ','.join(parsed.get('content_types') or
                                     podcast.content_types)
    #podcast.tags['feed'] = parsed.tags or podcast.tags.get('feed', [])
    podcast.common_episode_title = to_maxlength(
        Podcast,
        'common_episode_title',
        parsed.get('common_title') or podcast.common_episode_title)
    podcast.new_location = parsed.get('new_location') or podcast.new_location
    podcast.flattr_url = to_maxlength(Podcast, 'flattr_url',
                                      parsed.get('flattr') or
                                      podcast.flattr_url)
    podcast.hub = parsed.get('hub') or podcast.hub
    podcast.license = parsed.get('license') or podcast.license
    podcast.max_episode_order = max_episode_order

    podcast.add_missing_urls(parsed.get('urls', []))

    if podcast.new_location:
        try:
            new_podcast = Podcast.objects.get(urls__url=podcast.new_location)
            if new_podcast != podcast:
                _mark_outdated(podcast, 'redirected to different podcast')
                return
        except Podcast.DoesNotExist:
            podcast.set_url(podcast.new_location)

    # latest episode timestamp
    episodes = Episode.objects.filter(podcast=podcast,
                                      released__isnull=False)\
                              .order_by('released')

    podcast.update_interval = get_update_interval(episodes)

    latest_episode = episodes.last()
    if latest_episode:
        podcast.latest_episode_timestamp = latest_episode.released

    # podcast.episode_count is not update here on purpose. It is, instead,
    # continuously updated when creating new episodes in
    # EpisodeManager.get_or_create_for_url

    _update_categories(podcast, prev_latest_episode_timestamp)

    # try to download the logo and reset logo_url to None on http errors
    found = _save_podcast_logo(podcast.logo_url)
    if not found:
        podcast.logo_url = None

    # The podcast is always saved (not just when there are changes) because
    # we need to record the last update
    logger.info('Saving podcast.')
    podcast.last_update = datetime.utcnow()
    podcast.save()

    try:
        subscribe_at_hub(podcast)
    except SubscriptionError as se:
        logger.warn('subscribing to hub failed: %s', str(se))

    if not podcast.slug:
        slug = PodcastSlug(podcast).get_slug()
        if slug:
            podcast.add_slug(slug)

    assign_missing_episode_slugs(podcast)
    update_related_podcasts.delay(podcast)


def _update_categories(podcast, prev_timestamp):
    """ checks some practical requirements and updates a category """

    max_timestamp = datetime.utcnow() + timedelta(days=1)

    # no episodes at all
    if not podcast.latest_episode_timestamp:
        return

    # no new episode
    if prev_timestamp and podcast.latest_episode_timestamp <= prev_timestamp:
        return

    # too far in the future
    if podcast.latest_episode_timestamp > max_timestamp:
        return

    # not enough subscribers
    if podcast.subscriber_count() < settings.MIN_SUBSCRIBERS_CATEGORY:
        return

    update_category(podcast)


def _update_episodes(podcast, parsed_episodes):

    pid = podcast.get_id()

    # list of (obj, fun) where fun is the function to update obj
    updated_episodes = []
    episodes_to_update = list(islice(parsed_episodes, 0, MAX_EPISODES_UPDATE))
    logger.info('Parsed %d (%d) episodes', len(parsed_episodes),
                len(episodes_to_update))

    logger.info('Updating %d episodes', len(episodes_to_update))
    for n, parsed in enumerate(episodes_to_update, 1):

        url = get_episode_url(parsed)
        if not url:
            logger.info('Skipping episode %d for missing URL', n)
            continue

        logger.info('Updating episode %d / %d', n, len(parsed_episodes))

        episode = Episode.objects.get_or_create_for_url(podcast, url)

        update_episode(parsed, episode, podcast)
        updated_episodes.append(episode)

    # and mark the remaining ones outdated
    current_episodes = Episode.objects.filter(podcast=podcast,
                                              outdated=False)[:500]
    outdated_episodes = set(current_episodes) - set(updated_episodes)

    logger.info('Marking %d episodes as outdated', len(outdated_episodes))
    for episode in outdated_episodes:
        mark_outdated(episode)


@transaction.atomic
def _order_episodes(podcast):
    """ Reorder the podcast's episode according to release timestamp

    Returns the highest order value (corresponding to the most recent
    episode) """

    num_episodes = podcast.episode_count
    if not num_episodes:
        return 0

    episodes = podcast.episode_set.all().extra(select={
        'has_released': 'released IS NOT NULL',
        })\
        .order_by('-has_released', '-released', 'pk')\
        .only('pk')

    for n, episode in enumerate(episodes.iterator(), 1):
        # assign ``order`` from higher (most recent) to 0 (oldest)
        # None means "unknown"
        new_order = num_episodes - n

        # optimize for new episodes that are newer than all existing
        if episode.order == new_order:
            continue

        logger.info('Updating order from {} to {}'.format(episode.order,
                                                          new_order))
        episode.order = new_order
        episode.save()

    return num_episodes - 1


def _save_podcast_logo(cover_art):
    if not cover_art:
        return

    try:
        image_sha1 = hashlib.sha1(cover_art).hexdigest()
        prefix = CoverArt.get_prefix(image_sha1)

        filename = CoverArt.get_original(prefix, image_sha1)
        dirname = CoverArt.get_dir(filename)

        # get hash of existing file
        if os.path.exists(filename):
            with open(filename) as f:
                old_hash = file_hash(f).digest()
        else:
            old_hash = ''

        logger.info('Logo %s', cover_art)

<<<<<<< HEAD
            # save new cover art
            with open(filename, 'w') as fp:
                fp.write(urllib.request.urlopen(cover_art).read())
=======
        # save new cover art
        with open(filename, 'w') as fp:
            fp.write(urllib2.urlopen(cover_art).read())
>>>>>>> e1b83834

        # get hash of new file
        with open(filename) as f:
            new_hash = file_hash(f).digest()

        # remove thumbnails if cover changed
        if old_hash != new_hash:
            thumbnails = CoverArt.get_existing_thumbnails(prefix, filename)
            logger.info('Removing %d thumbnails', len(thumbnails))
            for f in thumbnails:
                os.unlink(f)

        return cover_art

<<<<<<< HEAD
        except (urllib.error.HTTPError, urllib.error.URLError, ValueError,
                http.client.BadStatusLine, socket.error, IOError) as e:
            logger.warn('Exception while updating podcast logo: %s', str(e))
=======
    except (urllib2.HTTPError, urllib2.URLError, ValueError,
            httplib.BadStatusLine, socket.error, IOError) as e:
        logger.warn('Exception while updating podcast logo: %s', str(e))
>>>>>>> e1b83834


def _mark_outdated(podcast, msg=''):
    logger.info('marking podcast outdated: %s', msg)
    podcast.outdated = True
    podcast.last_update = datetime.utcnow()
    podcast.save()
    _update_episodes(podcast, [])


def get_episode_url(parsed_episode):
    """ returns the URL of a parsed episode """
    for f in parsed_episode.get('files', []):
        if f.get('urls', []):
            return f['urls'][0]
    return None


def update_episode(parsed_episode, episode, podcast):
    """ updates "episode" with the data from "parsed_episode" """

    # TODO: check if there have been any changes, to avoid unnecessary updates
    episode.guid = to_maxlength(Episode, 'guid', parsed_episode.get('guid') or
                                episode.guid)
    episode.description = parsed_episode.get('description') or \
        episode.description
    episode.subtitle = parsed_episode.get('subtitle') or episode.subtitle
    episode.content = parsed_episode.get('content') or \
        parsed_episode.get('description') or episode.content
    episode.link = to_maxlength(Episode, 'link',
<<<<<<< HEAD
                                parsed_episode.link or episode.link)
    episode.released = datetime.utcfromtimestamp(parsed_episode.released) if parsed_episode.released else episode.released
    episode.author = to_maxlength(Episode, 'author', parsed_episode.author or episode.author)
    episode.duration = parsed_episode.duration or episode.duration
    episode.filesize = parsed_episode.files[0].filesize
    episode.language = parsed_episode.language or episode.language or \
                                                  podcast.language
    episode.mimetypes = ','.join(list(set([_f for _f in [f.mimetype for f in parsed_episode.files] if _f])))
=======
                                parsed_episode.get('link') or episode.link)
    episode.released = datetime.utcfromtimestamp(
        parsed_episode.get('released')) if parsed_episode.get('released') \
        else episode.released
    episode.author = to_maxlength(Episode, 'author',
                                  parsed_episode.get('author') or
                                  episode.author)
    episode.duration = parsed_episode.get('duration') or episode.duration
    episode.filesize = parsed_episode['files'][0]['filesize']
    episode.language = parsed_episode.get('language') or \
        episode.language or podcast.language
    episode.mimetypes = ','.join(list(set(
        filter(None, [f['mimetype'] for f in parsed_episode.get('files', [])])
    )))
>>>>>>> e1b83834
    episode.flattr_url = to_maxlength(Episode, 'flattr_url',
                                      parsed_episode.get('flattr') or
                                      episode.flattr_url)
    episode.license = parsed_episode.get('license') or episode.license

    episode.title = to_maxlength(Episode, 'title',
                                 parsed_episode.get('title') or
                                 episode.title or
                                 file_basename_no_extension(episode.url))

    episode.last_update = datetime.utcnow()
    episode.save()

    parsed_urls = list(chain.from_iterable(
        f.get('urls', []) for f in parsed_episode.get('files', [])))
    episode.add_missing_urls(parsed_urls)


def mark_outdated(obj):
    """ marks obj outdated if its not already """
    if obj.outdated:
        return None

    obj.outdated = True
    obj.last_update = datetime.utcnow()
    obj.save()


def get_update_interval(episodes):
    """ calculates the avg interval between new episodes """

    count = len(episodes)
    if not count:
        logger.info('no episodes, using default interval of %dh',
                    DEFAULT_UPDATE_INTERVAL)
        return DEFAULT_UPDATE_INTERVAL

    earliest = episodes[0]
    now = datetime.utcnow()

    timespan_s = (now - earliest.released).total_seconds()
    timespan_h = timespan_s / 60 / 60

    interval = int(timespan_h / count)
    logger.info('%d episodes in %d days => %dh interval', count,
                timespan_h / 24, interval)

    # place interval between {MIN,MAX}_UPDATE_INTERVAL
    interval = max(interval, MIN_UPDATE_INTERVAL)
    interval = min(interval, MAX_UPDATE_INTERVAL)

    return interval


def file_basename_no_extension(filename):
    """ Returns filename without extension

    >>> file_basename_no_extension('/home/me/file.txt')
    'file'

    >>> file_basename_no_extension('file')
    'file'
    """
    base = os.path.basename(filename)
    name, extension = os.path.splitext(base)
    return name<|MERGE_RESOLUTION|>--- conflicted
+++ resolved
@@ -18,14 +18,9 @@
 #
 
 import os.path
-<<<<<<< HEAD
 import urllib.request, urllib.error, urllib.parse
+from urllib.parse import urljoin
 import http.client
-=======
-import urllib2
-from urlparse import urljoin
-import httplib
->>>>>>> e1b83834
 import hashlib
 from datetime import datetime, timedelta
 from itertools import chain, islice
@@ -70,40 +65,7 @@
     for n, podcast_url in enumerate(queue, 1):
         logger.info('Update %d - %s', n, podcast_url)
         try:
-<<<<<<< HEAD
-            parsed = self._fetch_feed(podcast_url)
-            self._validate_parsed(parsed)
-
-        except (ParserException, FetchFeedException, NoEpisodesException,
-                VimeoError, ValueError, socket.error, urllib.error.HTTPError) as ex:
-            #TODO: catch valueError (for invalid Ipv6 in feedservice)
-
-            if isinstance(ex, VimeoError):
-                logger.exception('Problem when updating Vimeo feed %s',
-                                 podcast_url)
-
-            # if we fail to parse the URL, we don't even create the
-            # podcast object
-            try:
-                p = Podcast.objects.get(urls__url=podcast_url)
-                # if it exists already, we mark it as outdated
-                self._mark_outdated(p, 'error while fetching feed: %s' %
-                    str(ex))
-                return p
-
-            except Podcast.DoesNotExist:
-                raise NoPodcastCreated(ex)
-
-        assert parsed, 'fetch_feed must return something'
-        p = Podcast.objects.get_or_create_for_url(podcast_url)
-        episodes = self._update_episodes(p, parsed.episodes)
-        max_episode_order = self._order_episodes(p)
-        self._update_podcast(p, parsed, episodes, max_episode_order)
-        return p
-
-=======
             yield update_podcast(podcast_url)
->>>>>>> e1b83834
 
         except NoPodcastCreated as npc:
             logger.info('No podcast created: %s', npc)
@@ -369,15 +331,9 @@
 
         logger.info('Logo %s', cover_art)
 
-<<<<<<< HEAD
-            # save new cover art
-            with open(filename, 'w') as fp:
-                fp.write(urllib.request.urlopen(cover_art).read())
-=======
         # save new cover art
         with open(filename, 'w') as fp:
-            fp.write(urllib2.urlopen(cover_art).read())
->>>>>>> e1b83834
+            fp.write(urllib.request.urlopen(cover_art).read())
 
         # get hash of new file
         with open(filename) as f:
@@ -392,15 +348,9 @@
 
         return cover_art
 
-<<<<<<< HEAD
-        except (urllib.error.HTTPError, urllib.error.URLError, ValueError,
-                http.client.BadStatusLine, socket.error, IOError) as e:
-            logger.warn('Exception while updating podcast logo: %s', str(e))
-=======
-    except (urllib2.HTTPError, urllib2.URLError, ValueError,
-            httplib.BadStatusLine, socket.error, IOError) as e:
+    except (urllib.error.HTTPError, urllib.error.URLError, ValueError,
+            http.client.BadStatusLine, socket.error, IOError) as e:
         logger.warn('Exception while updating podcast logo: %s', str(e))
->>>>>>> e1b83834
 
 
 def _mark_outdated(podcast, msg=''):
@@ -431,16 +381,6 @@
     episode.content = parsed_episode.get('content') or \
         parsed_episode.get('description') or episode.content
     episode.link = to_maxlength(Episode, 'link',
-<<<<<<< HEAD
-                                parsed_episode.link or episode.link)
-    episode.released = datetime.utcfromtimestamp(parsed_episode.released) if parsed_episode.released else episode.released
-    episode.author = to_maxlength(Episode, 'author', parsed_episode.author or episode.author)
-    episode.duration = parsed_episode.duration or episode.duration
-    episode.filesize = parsed_episode.files[0].filesize
-    episode.language = parsed_episode.language or episode.language or \
-                                                  podcast.language
-    episode.mimetypes = ','.join(list(set([_f for _f in [f.mimetype for f in parsed_episode.files] if _f])))
-=======
                                 parsed_episode.get('link') or episode.link)
     episode.released = datetime.utcfromtimestamp(
         parsed_episode.get('released')) if parsed_episode.get('released') \
@@ -455,7 +395,6 @@
     episode.mimetypes = ','.join(list(set(
         filter(None, [f['mimetype'] for f in parsed_episode.get('files', [])])
     )))
->>>>>>> e1b83834
     episode.flattr_url = to_maxlength(Episode, 'flattr_url',
                                       parsed_episode.get('flattr') or
                                       episode.flattr_url)
