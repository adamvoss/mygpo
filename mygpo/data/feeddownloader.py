#!/usr/bin/python
# -*- coding: utf-8 -*-
#
# This file is part of my.gpodder.org.
#
# my.gpodder.org is free software: you can redistribute it and/or modify it
# under the terms of the GNU Affero General Public License as published by
# the Free Software Foundation, either version 3 of the License, or (at your
# option) any later version.
#
# my.gpodder.org is distributed in the hope that it will be useful, but
# WITHOUT ANY WARRANTY; without even the implied warranty of MERCHANTABILITY
# or FITNESS FOR A PARTICULAR PURPOSE. See the GNU Affero General Public
# License for more details.
#
# You should have received a copy of the GNU Affero General Public License
# along with my.gpodder.org. If not, see <http://www.gnu.org/licenses/>.
#

import sys
import os.path
import urllib2
import hashlib
from datetime import datetime
from itertools import chain

<<<<<<< HEAD
from mygpo.decorators import repeat_on_conflict
from mygpo.data import feedcore
from mygpo.utils import parse_time, file_hash
from mygpo.api.sanitizing import sanitize_url, rewrite_podcasts
from mygpo.data import youtube
from mygpo.data.mimetype import get_mimetype, check_mimetype, get_podcast_types
from mygpo.core.models import Podcast
=======
from mygpo.core.models import Episode, Podcast, PodcastGroup
>>>>>>> 046028c1
from mygpo.core.slugs import assign_missing_episode_slugs, assign_slug, \
         PodcastSlug
from feedservice.parse import parse_feed
from feedservice.parse.text import ConvertMarkdown
from mygpo.utils import file_hash, split_list
from mygpo.web.logo import CoverArt
<<<<<<< HEAD
from mygpo.db.couchdb.episode import episode_for_podcast_id_url, \
         episodes_for_podcast
from mygpo.db.couchdb.podcast import podcast_for_url

=======
from mygpo.couch import get_main_database
>>>>>>> 046028c1


<<<<<<< HEAD
def mark_outdated(podcast):
    for e in episodes_for_podcast(podcast):
        e.outdated = True
        e.save()
=======
>>>>>>> 046028c1



class PodcastUpdater(object):
    """ Updates a number of podcasts with data from their feeds """

    def __init__(self, queue):
        """ Queue is an iterable of podcast objects """
        self.queue = queue
        self.db = get_main_database()


    def update(self):
        """ Run the updates """

        for n, podcast in enumerate(self.queue):

            if isinstance(podcast, PodcastGroup):
                for m in range(len(podcast.podcasts)):
                    pg = PodcastGroup.get(podcast._id)
                    p = pg.podcasts[m]
                    print '{:5d} {:s}'.format(n, p.url)
                    self.update_podcast(p)

            else:
                print '{:5d} {:s}'.format(n, podcast.url)
                self.update_podcast(podcast)

            print


    def update_podcast(self, podcast):

        try:
            parsed = parse_feed(podcast.url, text_processor=ConvertMarkdown())

        except urllib2.HTTPError as e:
            if e.code in (404, 400):
                self.mark_outdated(podcast)
                return

            raise


        podcast = Podcast.for_url(parsed.urls[0])
        changed = False

        changed |= update_a(podcast, 'title', parsed.title or podcast.title)
        changed |= update_a(podcast, 'urls', list(set(podcast.urls + parsed.urls)))
        changed |= update_a(podcast, 'description', parsed.description or podcast.description)
        changed |= update_a(podcast, 'link',  parsed.link or podcast.link)
        changed |= update_a(podcast, 'logo_url', parsed.logo or podcast.logo_url)
        changed |= update_a(podcast, 'author', parsed.author or podcast.author)
        changed |= update_a(podcast, 'language', parsed.language or podcast.language)
        changed |= update_a(podcast, 'content_types', parsed.content_types or podcast.content_types)
        changed |= update_i(podcast.tags, 'feed', parsed.tags or podcast.tags.get('feed', []))
        changed |= update_a(podcast, 'common_episode_title', parsed.common_title or podcast.common_episode_title)
        changed |= update_a(podcast, 'new_location', parsed.new_location or podcast.new_location)


        if podcast.new_location:
            new_podcast = Podcast.for_url(podcast.new_location)
            if podcast:
                self.mark_outdated(podcast)
                return

            else:
                podcast.urls.insert(0, podcast.new_location)
                changed = True


<<<<<<< HEAD
    episodes = episodes_for_podcast(podcast)
=======
        episodes = self.update_episodes(podcast, parsed.episodes)
>>>>>>> 046028c1

        # latest episode timestamp
        eps = filter(lambda e: bool(e.released), episodes)
        eps = sorted(eps, key=lambda e: e.released)
        if eps:
            changed |= update_a(podcast, 'latest_episode_timestamp', eps[-1].released)


        if changed:
            print '      saving podcast'
            podcast.last_update = datetime.utcnow()
            podcast.save()


        assign_slug(podcast, PodcastSlug)
        assign_missing_episode_slugs(podcast)

        self.save_podcast_logo(podcast.logo_url)


    def update_episodes(self, podcast, parsed_episodes):

        all_episodes = set(podcast.get_episodes())
        remaining = list(all_episodes)
        updated_episodes = []

        for parsed_episode in parsed_episodes:

            url = None

            for f in parsed_episode.files:
                if f.urls:
                    url = f.urls[0]

            if not url:
                continue

<<<<<<< HEAD
        try:
            timeout = socket.getdefaulttimeout()
            socket.setdefaulttimeout(60)
            fetcher.fetch(podcast.url)
            socket.setdefaulttimeout(timeout)

        except (feedcore.Offline, feedcore.InvalidFeed, feedcore.WifiLogin,
                feedcore.AuthenticationRequired, socket.error, IOError):
            print 'marking outdated'
            mark_outdated(podcast)

        except feedcore.NewLocation, location:
            print 'redirecting to', location.data
            new_url = sanitize_url(location.data)
            if new_url:

                p = podcats_for_url(new_url)
                if not p:
                    podcast.urls.insert(0, new_url)
                    fetch_queue = chain([podcast], fetch_queue)
                else:
                    print 'podcast with new URL found, outdating old one'
                    podcast.new_location = new_url
                    podcast.save()
                    mark_outdated(podcast)

        except feedcore.UpdatedFeed, updated:
            feed = updated.data

            existing_episodes = episodes_for_podcast(podcast)
            update_ep = partial(update_episode, podcast=podcast)
            feed_episodes = filter(None, map(update_ep, feed.entries))
            outdated_episodes = set(existing_episodes) - set(feed_episodes)

            # set episodes to be outdated, where necessary
            for e in filter(lambda e: not e.outdated, outdated_episodes):
                e.outdated = True
                e.save()


            podcast_md = get_podcast_metadata(podcast, feed)

            changed = False
            for key, value in podcast_md.items():
                if getattr(podcast, key) != value:
                    setattr(podcast, key, value)
                    changed = True

            tags = get_feed_tags(feed.feed)
            if podcast.tags.get('feed', None) != tags:
                podcast.tags['feed'] = tags
                changed = True
=======
            guid = parsed_episode.guid
>>>>>>> 046028c1

            # pop matchin episodes out of the "existing" list
            matching, remaining = split_list(remaining, lambda e: (e.guid and e.guid == guid) or url in e.urls)

            if not matching:
                new_episode = Episode.for_podcast_id_url(podcast.get_id(),
                    url, create=True)
                matching = [new_episode]
                all_episodes.add(new_episode)


            for episode in matching:
                changed = False
                changed |= update_a(episode, 'guid', parsed_episode.guid or episode.guid)
                changed |= update_a(episode, 'title', parsed_episode.title or episode.title)
                changed |= update_a(episode, 'description', parsed_episode.description or episode.description)
                changed |= update_a(episode, 'content', parsed_episode.content or parsed_episode.description or episode.content)
                changed |= update_a(episode, 'link', parsed_episode.link or episode.link)
                changed |= update_a(episode, 'released', datetime.utcfromtimestamp(parsed_episode.released))
                changed |= update_a(episode, 'author', parsed_episode.author or episode.author)
                changed |= update_a(episode, 'duration', parsed_episode.duration or episode.duration)
                changed |= update_a(episode, 'filesize', parsed_episode.files[0].filesize)
                changed |= update_a(episode, 'language', parsed_episode.language or episode.language)
                changed |= update_a(episode, 'mimetypes', list(set(filter(None, [f.mimetype for f in parsed_episode.files]))))

                urls = list(chain.from_iterable(f.urls for f in parsed_episode.files))
                changed |= update_a(episode, 'urls', sorted(set(episode.urls + urls), key=len))

                if changed:
                    episode.last_update = datetime.utcnow()
                    updated_episodes.append(episode)

                #episode.content_types = None #TODO


        outdated_episodes = all_episodes - set(updated_episodes)

        # set episodes to be outdated, where necessary
        for e in filter(lambda e: not e.outdated, outdated_episodes):
            e.outdated = True
            updated_episodes.append(e)


        if updated_episodes:
            print '      Updating', len(updated_episodes), 'episodes'
            self.db.save_docs(updated_episodes)

        return all_episodes


    def save_podcast_logo(self, cover_art):
        if not cover_art:
            return

        try:
            image_sha1 = hashlib.sha1(cover_art).hexdigest()
            prefix = CoverArt.get_prefix(image_sha1)

            filename = CoverArt.get_original(prefix, image_sha1)
            dirname = CoverArt.get_dir(filename)

            # get hash of existing file
            if os.path.exists(filename):
                with open(filename) as f:
                    old_hash = file_hash(f).digest()
            else:
                old_hash = ''

            print '      LOGO @', cover_art

            # save new cover art
            with open(filename, 'w') as fp:
                fp.write(urllib2.urlopen(cover_art).read())

            # get hash of new file
            with open(filename) as f:
                new_hash = file_hash(f).digest()

            # remove thumbnails if cover changed
            if old_hash != new_hash:
                thumbnails = CoverArt.get_existing_thumbnails(prefix, filename)
                print '      Removing %d thumbnails' % len(thumbnails)
                for f in thumbnails:
                    os.unlink(f)

            return  cover_art

        except urllib2.HTTPError as e:
            print e

        except urllib2.URLError as e:
            print e


    def mark_outdated(self, podcast):
        print '      mark outdated'
        podcast.outdated = True
        podcast.last_update = datetime.utcnow()
        podcast.save()
        self.update_episodes(podcast, [])



<<<<<<< HEAD
    episode = episode_for_podcast_id_url(podcast.get_id(),
            url, create=True)
    md = get_episode_metadata(entry, url, mimetype,
            podcast.language)
=======
_none = object()
>>>>>>> 046028c1

def update_a(obj, attrib, value):
    changed = getattr(obj, attrib, _none) != value
    setattr(obj, attrib, value)
    return changed


def update_i(obj, item, value):
    changed = obj.get(item, _none) != value
    obj[item] = value
    return changed<|MERGE_RESOLUTION|>--- conflicted
+++ resolved
@@ -17,47 +17,25 @@
 # along with my.gpodder.org. If not, see <http://www.gnu.org/licenses/>.
 #
 
-import sys
 import os.path
 import urllib2
 import hashlib
 from datetime import datetime
 from itertools import chain
 
-<<<<<<< HEAD
-from mygpo.decorators import repeat_on_conflict
-from mygpo.data import feedcore
-from mygpo.utils import parse_time, file_hash
-from mygpo.api.sanitizing import sanitize_url, rewrite_podcasts
-from mygpo.data import youtube
-from mygpo.data.mimetype import get_mimetype, check_mimetype, get_podcast_types
-from mygpo.core.models import Podcast
-=======
-from mygpo.core.models import Episode, Podcast, PodcastGroup
->>>>>>> 046028c1
+from mygpo.core.models import Podcast, PodcastGroup
 from mygpo.core.slugs import assign_missing_episode_slugs, assign_slug, \
          PodcastSlug
 from feedservice.parse import parse_feed
 from feedservice.parse.text import ConvertMarkdown
 from mygpo.utils import file_hash, split_list
 from mygpo.web.logo import CoverArt
-<<<<<<< HEAD
 from mygpo.db.couchdb.episode import episode_for_podcast_id_url, \
          episodes_for_podcast
 from mygpo.db.couchdb.podcast import podcast_for_url
 
-=======
 from mygpo.couch import get_main_database
->>>>>>> 046028c1
-
-
-<<<<<<< HEAD
-def mark_outdated(podcast):
-    for e in episodes_for_podcast(podcast):
-        e.outdated = True
-        e.save()
-=======
->>>>>>> 046028c1
+
 
 
 
@@ -102,7 +80,7 @@
             raise
 
 
-        podcast = Podcast.for_url(parsed.urls[0])
+        podcast = podcast_for_url(parsed.urls[0])
         changed = False
 
         changed |= update_a(podcast, 'title', parsed.title or podcast.title)
@@ -129,11 +107,7 @@
                 changed = True
 
 
-<<<<<<< HEAD
-    episodes = episodes_for_podcast(podcast)
-=======
         episodes = self.update_episodes(podcast, parsed.episodes)
->>>>>>> 046028c1
 
         # latest episode timestamp
         eps = filter(lambda e: bool(e.released), episodes)
@@ -156,7 +130,7 @@
 
     def update_episodes(self, podcast, parsed_episodes):
 
-        all_episodes = set(podcast.get_episodes())
+        all_episodes = set(episodes_for_podcast(podcast))
         remaining = list(all_episodes)
         updated_episodes = []
 
@@ -171,68 +145,13 @@
             if not url:
                 continue
 
-<<<<<<< HEAD
-        try:
-            timeout = socket.getdefaulttimeout()
-            socket.setdefaulttimeout(60)
-            fetcher.fetch(podcast.url)
-            socket.setdefaulttimeout(timeout)
-
-        except (feedcore.Offline, feedcore.InvalidFeed, feedcore.WifiLogin,
-                feedcore.AuthenticationRequired, socket.error, IOError):
-            print 'marking outdated'
-            mark_outdated(podcast)
-
-        except feedcore.NewLocation, location:
-            print 'redirecting to', location.data
-            new_url = sanitize_url(location.data)
-            if new_url:
-
-                p = podcats_for_url(new_url)
-                if not p:
-                    podcast.urls.insert(0, new_url)
-                    fetch_queue = chain([podcast], fetch_queue)
-                else:
-                    print 'podcast with new URL found, outdating old one'
-                    podcast.new_location = new_url
-                    podcast.save()
-                    mark_outdated(podcast)
-
-        except feedcore.UpdatedFeed, updated:
-            feed = updated.data
-
-            existing_episodes = episodes_for_podcast(podcast)
-            update_ep = partial(update_episode, podcast=podcast)
-            feed_episodes = filter(None, map(update_ep, feed.entries))
-            outdated_episodes = set(existing_episodes) - set(feed_episodes)
-
-            # set episodes to be outdated, where necessary
-            for e in filter(lambda e: not e.outdated, outdated_episodes):
-                e.outdated = True
-                e.save()
-
-
-            podcast_md = get_podcast_metadata(podcast, feed)
-
-            changed = False
-            for key, value in podcast_md.items():
-                if getattr(podcast, key) != value:
-                    setattr(podcast, key, value)
-                    changed = True
-
-            tags = get_feed_tags(feed.feed)
-            if podcast.tags.get('feed', None) != tags:
-                podcast.tags['feed'] = tags
-                changed = True
-=======
             guid = parsed_episode.guid
->>>>>>> 046028c1
 
             # pop matchin episodes out of the "existing" list
             matching, remaining = split_list(remaining, lambda e: (e.guid and e.guid == guid) or url in e.urls)
 
             if not matching:
-                new_episode = Episode.for_podcast_id_url(podcast.get_id(),
+                new_episode = episode_for_podcast_id_url(podcast.get_id(),
                     url, create=True)
                 matching = [new_episode]
                 all_episodes.add(new_episode)
@@ -330,14 +249,7 @@
 
 
 
-<<<<<<< HEAD
-    episode = episode_for_podcast_id_url(podcast.get_id(),
-            url, create=True)
-    md = get_episode_metadata(entry, url, mimetype,
-            podcast.language)
-=======
 _none = object()
->>>>>>> 046028c1
 
 def update_a(obj, attrib, value):
     changed = getattr(obj, attrib, _none) != value
