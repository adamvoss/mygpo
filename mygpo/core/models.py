--- conflicted
+++ resolved
@@ -319,66 +319,43 @@
 
     @repeat_on_conflict()
     def subscribe(self, user, device):
-<<<<<<< HEAD
         """ subscribes user to the current podcast on one or more devices """
-        from mygpo.db.couchdb.podcast_state import podcast_state_for_user_podcast
-        state = podcast_state_for_user_podcast(user, self)
-
-        # accept devices, and also lists and tuples of devices
-        devices = device if isinstance(device, (list, tuple)) else [device]
-
-        for device in devices:
-            state.subscribe(device)
-
-        try:
-            state.save()
-=======
         from mygpo.db.couchdb.podcast_state import subscribe_on_device, \
             podcast_state_for_user_podcast
         state = podcast_state_for_user_podcast(user, self)
-        try:
-            subscribe_on_device(state, device)
-            subscription_changed.send(sender=self, user=user, device=device,
-                                      subscribed=True)
->>>>>>> 1027c9c3
-        except Unauthorized as ex:
-            raise SubscriptionException(ex)
+
+        # accept devices, and also lists and tuples of devices
+        devices = device if isinstance(device, (list, tuple)) else [device]
 
         for device in devices:
-            subscription_changed.send(sender=self, user=user, device=device,
-                                      subscribed=True)
+
+            try:
+                subscribe_on_device(state, device)
+                subscription_changed.send(sender=self, user=user,
+                                          device=device, subscribed=True)
+            except Unauthorized as ex:
+                raise SubscriptionException(ex)
 
 
     @repeat_on_conflict()
     def unsubscribe(self, user, device):
-<<<<<<< HEAD
         """ unsubscribes user from the current podcast on one or more devices """
-        from mygpo.db.couchdb.podcast_state import podcast_state_for_user_podcast
-        state = podcast_state_for_user_podcast(user, self)
-
-        # accept devices, and also lists and tuples of devices
-        devices = device if isinstance(device, (list, tuple)) else [device]
-
-        for device in devices:
-            state.unsubscribe(device)
-
-        try:
-            state.save()
-=======
         from mygpo.db.couchdb.podcast_state import unsubscribe_on_device, \
             podcast_state_for_user_podcast
         state = podcast_state_for_user_podcast(user, self)
-        try:
-            unsubscribe_on_device(state, device)
-            subscription_changed.send(sender=self, user=user, device=device,
-                                      subscribed=False)
->>>>>>> 1027c9c3
-        except Unauthorized as ex:
-            raise SubscriptionException(ex)
+
+        # accept devices, and also lists and tuples of devices
+        devices = device if isinstance(device, (list, tuple)) else [device]
 
         for device in devices:
-            subscription_changed.send(sender=self, user=user, device=device,
-                                      subscribed=False)
+
+            try:
+                unsubscribe_on_device(state, device)
+                subscription_changed.send(sender=self, user=user, device=device,
+                                          subscribed=False)
+            except Unauthorized as ex:
+                raise SubscriptionException(ex)
+
 
     def subscribe_targets(self, user):
         """
