import hashlib
import re
from datetime import datetime
from dateutil import parser

from couchdbkit.ext.django.schema import *

from mygpo.decorators import repeat_on_conflict
from mygpo import utils
from mygpo.core.proxy import DocumentABCMeta



class Episode(Document):
    """
    Represents an Episode. Can only be part of a Podcast
    """

    __metaclass__ = DocumentABCMeta

    title = StringProperty()
    description = StringProperty()
    link = StringProperty()
    released = DateTimeProperty()
    author = StringProperty()
    duration = IntegerProperty()
    filesize = IntegerProperty()
    language = StringProperty()
    last_update = DateTimeProperty()
    outdated = BooleanProperty()
    mimetypes = StringListProperty()
    merged_ids = StringListProperty()
    oldid = IntegerProperty()
    urls = StringListProperty()
    podcast = StringProperty(required=True)
    listeners = IntegerProperty()
    content_types = StringListProperty()
    slug = StringProperty()
    merged_slugs = StringListProperty()


    @classmethod
    def get(cls, id):
        r = cls.view('core/episodes_by_id',
                key=id,
                include_docs=True,
            )
        return r.first() if r else None


    @classmethod
    def get_multi(cls, ids):
        return cls.view('core/episodes_by_id',
                include_docs=True,
                keys=ids
            )


    @classmethod
    def for_oldid(self, oldid):
        oldid = int(oldid)
        r = Episode.view('core/episodes_by_oldid', key=oldid, limit=1, include_docs=True)
        return r.one() if r else None


    @classmethod
    def for_slug(cls, podcast_id, slug):
        r = cls.view('core/episodes_by_slug',
                key          = [podcast_id, slug],
                include_docs = True
            )
        return r.first() if r else None


    @classmethod
    def for_podcast_url(cls, podcast_url, episode_url, create=False):
        podcast = Podcast.for_url(podcast_url)
        return cls.for_podcast_id_url(podcast.get_id(), episode_url, create)


    @classmethod
    def for_podcast_id_url(cls, podcast_id, episode_url, create=False):
        r = cls.view('core/episodes_by_podcast_url',
                key          = [podcast_id, episode_url],
                include_docs = True,
            )

        if r:
            return r.first()

        if create:
            episode = Episode()
            episode.podcast = podcast_id
            episode.urls = [episode_url]
            episode.save()
            return episode

        return None


    @classmethod
    def for_slug_id(cls, p_slug_id, e_slug_id):
        """ Returns the Episode for Podcast Slug/Id and Episode Slug/Id """

        # The Episode-Id is unique, so take that
        if utils.is_couchdb_id(e_slug_id):
            return cls.get(e_slug_id)

        # If we search using a slug, we need the Podcast's Id
        if utils.is_couchdb_id(p_slug_id):
            p_id = p_slug_id
        else:
            podcast = Podcast.for_slug_id(p_slug_id)
            p_id = podcast.get_id()

        return cls.for_slug(p_id, e_slug_id)


    def get_user_state(self, user):
        from mygpo.users.models import EpisodeUserState
        return EpisodeUserState.for_user_episode(user, self)


    @property
    def url(self):
        return self.urls[0]

    def __repr__(self):
        return 'Episode %s' % self._id


    def listener_count(self, start=None, end={}):
        """ returns the number of users that have listened to this episode """

        from mygpo.users.models import EpisodeUserState
        r = EpisodeUserState.view('users/listeners_by_episode',
                startkey    = [self._id, start],
                endkey      = [self._id, end],
                reduce      = True,
                group       = True,
                group_level = 1
            )
        return r.first()['value'] if r else 0


    def listener_count_timespan(self, start=None, end={}):
        """ returns (date, listener-count) tuples for all days w/ listeners """

        from mygpo.users.models import EpisodeUserState
        r = EpisodeUserState.view('users/listeners_by_episode',
                startkey    = [self._id, start],
                endkey      = [self._id, end],
                reduce      = True,
                group       = True,
                group_level = 2,
            )

        for res in r:
            date = parser.parse(res['key'][1]).date()
            listeners = res['value']
            yield (date, listeners)


<<<<<<< HEAD
    def get_short_title(self, common_title):
        if not self.title or not common_title:
            return None

        title = self.title.replace(common_title, '').strip()
        title = re.sub(r'^[\W\d]+', '', title)
        return title


    def get_episode_number(self, common_title):
        if not self.title or not common_title:
            return None

        title = self.title.replace(common_title, '').strip()
        match = re.search(r'^\W*(\d+)', title)
        if not match:
            return None

        return int(match.group(1))
=======
    def get_ids(self):
        return [self._id] + self.merged_ids
>>>>>>> fe467f5e


    @classmethod
    def count(cls):
        r = cls.view('core/episodes_by_podcast', limit=0)
        return r.total_rows


    @classmethod
    def all(cls):
        return utils.multi_request_view(cls, 'core/episodes_by_podcast',
                include_docs=True)

    def __eq__(self, other):
        if other == None:
            return False
        return self._id == other._id


class SubscriberData(DocumentSchema):
    timestamp = DateTimeProperty()
    subscriber_count = IntegerProperty()

    def __eq__(self, other):
        if not isinstance(other, SubscriberData):
            return False

        return (self.timestamp == other.timestamp) and \
               (self.subscriber_count == other.subscriber_count)


class PodcastSubscriberData(Document):
    podcast = StringProperty()
    subscribers = SchemaListProperty(SubscriberData)

    @classmethod
    def for_podcast(cls, id):
        r = cls.view('core/subscribers_by_podcast', key=id, include_docs=True)
        if r:
            return r.first()

        data = PodcastSubscriberData()
        data.podcast = id
        return data

    def __repr__(self):
        return 'PodcastSubscriberData for Podcast %s (%s)' % (self.podcast, self._id)


class Podcast(Document):

    __metaclass__ = DocumentABCMeta

    id = StringProperty()
    title = StringProperty()
    urls = StringListProperty()
    description = StringProperty()
    link = StringProperty()
    last_update = DateTimeProperty()
    logo_url = StringProperty()
    author = StringProperty()
    merged_ids = StringListProperty()
    oldid = IntegerProperty()
    group = StringProperty()
    group_member_name = StringProperty()
    related_podcasts = StringListProperty()
    subscribers = SchemaListProperty(SubscriberData)
    language = StringProperty()
    content_types = StringListProperty()
    tags = DictProperty()
    slug = StringProperty()
    merged_slugs = StringListProperty()


    @classmethod
    def get(cls, id):
        r = cls.view('core/podcasts_by_id',
                key=id,
                classes=[Podcast, PodcastGroup],
                include_docs=True,
            )

        if not r:
            return None

        podcast_group = r.first()
        return podcast_group.get_podcast_by_id(id)


    @classmethod
    def for_slug(cls, slug):
        db = cls.get_db()
        r = db.view('core/podcasts_by_slug',
                startkey     = [slug, None],
                endkey       = [slug, {}],
                include_docs = True,
            )

        if not r:
            return None

        res = r.first()
        doc = res['doc']
        if doc['doc_type'] == 'Podcast':
            return Podcast.wrap(doc)
        else:
            pid = res['key'][1]
            pg = PodcastGroup.wrap(doc)
            return pg.get_podcast_by_id(pid)


    @classmethod
    def for_slug_id(cls, slug_id):
        """ Returns the Podcast for either an CouchDB-ID for a Slug """

        if utils.is_couchdb_id(slug_id):
            return cls.get(slug_id)
        else:
            return cls.for_slug(slug_id)


    @classmethod
    def get_multi(cls, ids):
        db = Podcast.get_db()
        r = db.view('core/podcasts_by_id',
                keys=ids,
                include_docs=True,
            )

        for res in r:
            if res['doc']['doc_type'] == 'Podcast':
                yield Podcast.wrap(res['doc'])
            else:
                pg = PodcastGroup.wrap(res['doc'])
                id = res['key']
                yield pg.get_podcast_by_id(id)


    @classmethod
    def for_oldid(cls, oldid):
        oldid = int(oldid)
        r = cls.view('core/podcasts_by_oldid',
                key=long(oldid),
                classes=[Podcast, PodcastGroup],
                include_docs=True
            )

        if not r:
            return None

        podcast_group = r.first()
        return podcast_group.get_podcast_by_oldid(oldid)


    @classmethod
    def for_url(cls, url, create=False):
        r = cls.view('core/podcasts_by_url',
                key=url,
                classes=[Podcast, PodcastGroup],
                include_docs=True
            )

        if r:
            podcast_group = r.first()
            return podcast_group.get_podcast_by_url(url)

        if create:
            podcast = cls()
            podcast.urls = [url]
            podcast.save()
            return podcast

        return None


    def get_podcast_by_id(self, _):
        return self
    get_podcast_by_oldid = get_podcast_by_id
    get_podcast_by_url = get_podcast_by_id


    def get_id(self):
        return self.id or self._id

    def get_ids(self):
        return [self.get_id()] + self.merged_ids

    @property
    def display_title(self):
        return self.title or self.url


    def get_episodes(self, since=None, until={}, **kwargs):

        if kwargs.get('descending', False):
            since, until = until, since

        if isinstance(since, datetime):
            since = since.isoformat()

        if isinstance(until, datetime):
            until = until.isoformat()

        res = Episode.view('core/episodes_by_podcast',
                startkey = [self.get_id(), since],
                endkey   = [self.get_id(), until],
                include_docs=True,
                **kwargs
            )

        return iter(res)


    def get_common_episode_title(self):
        # We take all non-empty titles
        titles = filter(None, (e.title for e in self.get_episodes()))
        # get the longest common substring
        common_title = utils.longest_substr(titles)

        # but consider only the part up to the first number. Otherwise we risk
        # removing part of the number (eg if a feed contains episodes 100-199)
        common_title = re.search(r'^\D*', common_title).group(0)

        if len(common_title.strip()) < 2:
            return None

        return common_title



    def get_latest_episode(self):
        # since = 1 ==> has a timestamp
        episodes = list(self.get_episodes(since=1, descending=True, limit=1))
        return episodes[0] if episodes else None


    def get_episode_before(self, episode):
        if not episode.released:
            return None

        prevs = self.get_episodes(until=episode.released, descending=True,
                limit=1)
        try:
            prev = prevs.next()
        except StopIteration:
            prev = None


    def get_episode_after(self, episode):
        if not episode.released:
            return None

        nexts = self.get_episodes(since=episode.released, limit=1)

        try:
            next = nexts.next()
        except StopIteration:
            next = None


    def get_episode_for_slug(self, slug):
        return Episode.for_slug(self.get_id(), slug)


    @property
    def url(self):
        return self.urls[0]


    def get_podcast(self):
        return self


    def get_logo_url(self, size):
        if self.logo_url:
            sha = hashlib.sha1(self.logo_url).hexdigest()
            return '/logo/%d/%s.jpg' % (size, sha)
        return '/media/podcast-%d.png' % (hash(self.title) % 5, )


    def subscriber_count(self):
        if not self.subscribers:
            return 0
        return self.subscribers[-1].subscriber_count


    def prev_subscriber_count(self):
        if len(self.subscribers) < 2:
            return 0
        return self.subscribers[-2].subscriber_count


    def get_user_state(self, user):
        from mygpo.users.models import PodcastUserState
        return PodcastUserState.for_user_podcast(user, self)


    def get_all_states(self):
        from mygpo.users.models import PodcastUserState
        return PodcastUserState.view('users/podcast_states_by_podcast',
            startkey = [self.get_id(), None],
            endkey   = [self.get_id(), '\ufff0'],
            include_docs=True)


    @repeat_on_conflict()
    def subscribe(self, device):
        from mygpo import migrate
        state = self.get_user_state(device.user)
        device = migrate.get_or_migrate_device(device)
        state.subscribe(device)
        state.save()


    @repeat_on_conflict()
    def unsubscribe(self, device):
        from mygpo import migrate
        state = self.get_user_state(device.user)
        device = migrate.get_or_migrate_device(device)
        state.unsubscribe(device)
        state.save()


    def subscribe_targets(self, user):
        """
        returns all Devices and SyncGroups on which this podcast can be subsrbied. This excludes all
        devices/syncgroups on which the podcast is already subscribed
        """
        targets = []

        from mygpo.api.models import Device
        from mygpo import migrate

        devices = Device.objects.filter(user=user, deleted=False)
        for d in devices:
            dev = migrate.get_or_migrate_device(d)
            subscriptions = dev.get_subscribed_podcasts()
            if self in subscriptions: continue

            if d.sync_group:
                if not d.sync_group in targets: targets.append(d.sync_group)
            else:
                targets.append(d)

        return targets


    def all_tags(self):
        """
        Returns all tags that are stored for the podcast, in decreasing order of importance
        """

        res = Podcast.view('directory/tags_by_podcast', startkey=[self.get_id(), None],
            endkey=[self.get_id(), 'ZZZZZZ'], reduce=True, group=True, group_level=2)
        tags = sorted(res.all(), key=lambda x: x['value'], reverse=True)
        return [x['key'][1] for x in tags]


    def listener_count(self):
        """ returns the number of users that have listened to this podcast """

        from mygpo.users.models import EpisodeUserState
        r = EpisodeUserState.view('users/listeners_by_podcast',
                startkey    = [self.get_id(), None],
                endkey      = [self.get_id(), {}],
                group       = True,
                group_level = 1,
                reduce      = True,
            )
        return r.first()['value']


    def listener_count_timespan(self, start=None, end={}):
        """ returns (date, listener-count) tuples for all days w/ listeners """

        from mygpo.users.models import EpisodeUserState
        r = EpisodeUserState.view('users/listeners_by_podcast',
                startkey    = [self.get_id(), start],
                endkey      = [self.get_id(), end],
                group       = True,
                group_level = 2,
                reduce      = True,
            )

        for res in r:
            date = parser.parse(res['key'][1]).date()
            listeners = res['value']
            yield (date, listeners)


    def episode_listener_counts(self):
        """ (Episode-Id, listener-count) tuples for episodes w/ listeners """

        from mygpo.users.models import EpisodeUserState
        r = EpisodeUserState.view('users/listeners_by_podcast_episode',
                startkey    = [self.get_id(), None, None],
                endkey      = [self.get_id(), {},   {}],
                group       = True,
                group_level = 2,
                reduce      = True,
            )

        for res in r:
            episode   = res['key'][1]
            listeners = res['value']
            yield (episode, listeners)


    def get_episode_states(self, user_oldid):
        """ Returns the latest episode actions for the podcast's episodes """

        from mygpo.users.models import EpisodeUserState
        db = EpisodeUserState.get_db()

        res = db.view('users/episode_states',
                startkey= [user_oldid, self.get_id(), None],
                endkey  = [user_oldid, self.get_id(), {}]
            )

        for r in res:
            action = r['value']
            yield action


    def get_old_obj(self):
        if self.oldid:
            from mygpo.api.models import Podcast
            return Podcast.objects.get(id=self.oldid)
        return None


    def __hash__(self):
        return hash(self.get_id())


    def __repr__(self):
        if not self._id:
            return super(Podcast, self).__repr__()
        elif self.oldid:
            return '%s %s (%s)' % (self.__class__.__name__, self.get_id(), self.oldid)
        else:
            return '%s %s' % (self.__class__.__name__, self.get_id())


    def save(self):
        group = getattr(self, 'group', None)
        if group: #we are part of a PodcastGroup
            group = PodcastGroup.get(group)
            podcasts = list(group.podcasts)

            if not self in podcasts:
                # the podcast has not been added to the group correctly
                group.add_podcast(self)

            else:
                i = podcasts.index(self)
                podcasts[i] = self
                group.podcasts = podcasts
                group.save()

            i = podcasts.index(self)
            podcasts[i] = self
            group.podcasts = podcasts
            group.save()

        else:
            super(Podcast, self).save()


    def delete(self):
        group = getattr(self, 'group', None)
        if group:
            group = PodcastGroup.get(group)
            podcasts = list(group.podcasts)

            if self in podcasts:
                i = podcasts.index(self)
                del podcasts[i]
                group.podcasts = podcasts
                group.save()

        else:
            super(Podcast, self).delete()

    @classmethod
    def all_podcasts_groups(cls):
        return cls.view('core/podcasts_groups', include_docs=True,
            classes=[Podcast, PodcastGroup]).iterator()


    def __eq__(self, other):
        if not self.get_id():
            return self == other

        if other == None:
            return False

        return self.get_id() == other.get_id()


    @classmethod
    def all_podcasts(cls):
        from mygpo.utils import multi_request_view

        for r in multi_request_view(cls, 'core/podcasts_by_oldid', wrap=False, include_docs=True):
            obj = r['doc']
            if obj['doc_type'] == 'Podcast':
                yield Podcast.wrap(obj)
            else:
                oldid = r[u'key']
                pg = PodcastGroup.wrap(obj)
                podcast = pg.get_podcast_by_oldid(oldid)
                yield podcast



class PodcastGroup(Document):
    title    = StringProperty()
    podcasts = SchemaListProperty(Podcast)

    def get_id(self):
        return self._id

    @classmethod
    def for_oldid(cls, oldid):
        oldid = int(oldid)
        r = cls.view('core/podcastgroups_by_oldid', \
            key=oldid, limit=1, include_docs=True)
        return r.first() if r else None

    def get_podcast_by_id(self, id):
        for podcast in self.podcasts:
            if podcast.get_id() == id:
                return podcast
            if id in podcast.merged_ids:
                return podcast


    def get_podcast_by_oldid(self, oldid):
        for podcast in self.podcasts:
            if podcast.oldid == oldid:
                return podcast


    def get_podcast_by_url(self, url):
        for podcast in self.podcasts:
            if url in list(podcast.urls):
                return podcast


    def subscriber_count(self):
        return sum([p.subscriber_count() for p in self.podcasts])


    def prev_subscriber_count(self):
        return sum([p.prev_subscriber_count() for p in self.podcasts])

    @property
    def display_title(self):
        return self.title


    def get_podcast(self):
        # return podcast with most subscribers (bug 1390)
        return sorted(self.podcasts, key=Podcast.subscriber_count,
                reverse=True)[0]


    @property
    def logo_url(self):
        return utils.first(p.logo_url for p in self.podcasts)


    def get_logo_url(self, size):
        if self.logo_url:
            sha = hashlib.sha1(self.logo_url).hexdigest()
            return '/logo/%d/%s.jpg' % (size, sha)
        return '/media/podcast-%d.png' % (hash(self.title) % 5, )


    def add_podcast(self, podcast):
        if not podcast.id:
            podcast.id = podcast._id

        if not self._id:
            raise ValueError('group has to have an _id first')

        podcast.delete()
        podcast.group = self._id
        self.podcasts.append(podcast)
        self.save()
        return self.podcasts[-1]

    def get_old_obj(self):
        from mygpo.api.models import PodcastGroup
        return PodcastGroup.objects.get(id=self.oldid) if self.oldid else None


    def __repr__(self):
        if not self._id:
            return super(PodcastGroup, self).__repr__()
        elif self.oldid:
            return '%s %s (%s)' % (self.__class__.__name__, self._id[:10], self.oldid)
        else:
            return '%s %s' % (self.__class__.__name__, self._id[:10])


class SanitizingRuleStub(object):
    pass

class SanitizingRule(Document):
    slug        = StringProperty()
    applies_to  = StringListProperty()
    search      = StringProperty()
    replace     = StringProperty()
    priority    = IntegerProperty()
    description = StringProperty()


    @classmethod
    def for_obj_type(cls, obj_type):
        r = cls.view('core/sanitizing_rules_by_target', include_docs=True,
            startkey=[obj_type, None], endkey=[obj_type, {}])

        for rule in r:
            obj = SanitizingRuleStub()
            obj.slug = rule.slug
            obj.applies_to = list(rule.applies_to)
            obj.search = rule.search
            obj.replace = rule.replace
            obj.priority = rule.priority
            obj.description = rule.description
            yield obj


    @classmethod
    def for_slug(cls, slug):
        r = cls.view('core/sanitizing_rules_by_slug', include_docs=True,
            key=slug)
        return r.one() if r else None


    def __repr__(self):
        return 'SanitizingRule %s' % self._id<|MERGE_RESOLUTION|>--- conflicted
+++ resolved
@@ -161,7 +161,6 @@
             yield (date, listeners)
 
 
-<<<<<<< HEAD
     def get_short_title(self, common_title):
         if not self.title or not common_title:
             return None
@@ -181,10 +180,10 @@
             return None
 
         return int(match.group(1))
-=======
+
+
     def get_ids(self):
         return [self._id] + self.merged_ids
->>>>>>> fe467f5e
 
 
     @classmethod
