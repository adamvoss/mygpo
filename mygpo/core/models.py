--- conflicted
+++ resolved
@@ -176,7 +176,6 @@
 
     @classmethod
     def get_multi(cls, ids):
-<<<<<<< HEAD
         db = Podcast.get_db()
         r = db.view('core/podcasts_by_id',
                 keys=ids,
@@ -190,20 +189,6 @@
                 pg = PodcastGroup.wrap(res['doc'])
                 id = res['key']
                 yield pg.get_podcast_by_id(id)
-=======
-        r = cls.view('core/podcasts_by_id',
-                keys=ids,
-                classes=[Podcast, PodcastGroup],
-                include_docs=True,
-            )
-
-        if not r:
-            return None
-
-        podcasts = zip(ids, list(r))
-        return [podcast.get_podcast_by_id(id) for (id, podcast) in podcasts]
-
->>>>>>> 24d345a2
 
 
     @classmethod
