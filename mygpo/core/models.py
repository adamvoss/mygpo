import hashlib
<<<<<<< HEAD
import re
=======
>>>>>>> 267378fd
from datetime import datetime
from dateutil import parser

from couchdbkit.ext.django.schema import *

from mygpo.decorators import repeat_on_conflict
from mygpo import utils
from mygpo.core.proxy import DocumentABCMeta



class Episode(Document):
    """
    Represents an Episode. Can only be part of a Podcast
    """

    __metaclass__ = DocumentABCMeta

    title = StringProperty()
    description = StringProperty()
    link = StringProperty()
    released = DateTimeProperty()
    author = StringProperty()
    duration = IntegerProperty()
    filesize = IntegerProperty()
    language = StringProperty()
    last_update = DateTimeProperty()
    outdated = BooleanProperty()
    mimetypes = StringListProperty()
    merged_ids = StringListProperty()
    oldid = IntegerProperty()
    urls = StringListProperty()
    podcast = StringProperty(required=True)
    listeners = IntegerProperty()
    content_types = StringListProperty()
    slug = StringProperty()
    merged_slugs = StringListProperty()


    @classmethod
    def get(cls, id):
        r = cls.view('core/episodes_by_id',
                key=id,
                include_docs=True,
            )
        return r.first() if r else None


    @classmethod
    def get_multi(cls, ids):
        return cls.view('core/episodes_by_id',
                include_docs=True,
                keys=ids
            )


    @classmethod
    def for_oldid(self, oldid):
        oldid = int(oldid)
        r = Episode.view('core/episodes_by_oldid', key=oldid, limit=1, include_docs=True)
        return r.one() if r else None


    @classmethod
    def for_slug(cls, podcast_id, slug):
        r = cls.view('core/episodes_by_slug',
                key          = [podcast_id, slug],
                include_docs = True
            )
        return r.first() if r else None


    @classmethod
    def for_podcast_url(cls, podcast_url, episode_url, create=False):
        podcast = Podcast.for_url(podcast_url)
        return cls.for_podcast_id_url(podcast.get_id(), episode_url, create)


    @classmethod
    def for_podcast_id_url(cls, podcast_id, episode_url, create=False):
        r = cls.view('core/episodes_by_podcast_url',
                key          = [podcast_id, episode_url],
                include_docs = True,
            )

        if r:
            return r.first()

        if create:
            episode = Episode()
            episode.podcast = podcast_id
            episode.urls = [episode_url]
            episode.save()
            return episode

        return None


    @classmethod
    def for_slug_id(cls, p_slug_id, e_slug_id):
        """ Returns the Episode for Podcast Slug/Id and Episode Slug/Id """

        # The Episode-Id is unique, so take that
        if utils.is_couchdb_id(e_slug_id):
            return cls.get(e_slug_id)

        # If we search using a slug, we need the Podcast's Id
        if utils.is_couchdb_id(p_slug_id):
            p_id = p_slug_id
        else:
            podcast = Podcast.for_slug_id(p_slug_id)
            p_id = podcast.get_id()

        return cls.for_slug(p_id, e_slug_id)


    def get_user_state(self, user):
        from mygpo.users.models import EpisodeUserState
        return EpisodeUserState.for_user_episode(user, self)


    @property
    def url(self):
        return self.urls[0]

    def __repr__(self):
        return 'Episode %s' % self._id


    def listener_count(self, start=None, end={}):
        """ returns the number of users that have listened to this episode """

        from mygpo.users.models import EpisodeUserState
        r = EpisodeUserState.view('users/listeners_by_episode',
                startkey    = [self._id, start],
                endkey      = [self._id, end],
                reduce      = True,
                group       = True,
                group_level = 1
            )
        return r.first()['value'] if r else 0


    def listener_count_timespan(self, start=None, end={}):
        """ returns (date, listener-count) tuples for all days w/ listeners """

        if isinstance(start, datetime):
            start = start.isoformat()

        if isinstance(end, datetime):
            end = end.isoformat()

        from mygpo.users.models import EpisodeUserState
        r = EpisodeUserState.view('users/listeners_by_episode',
                startkey    = [self._id, start],
                endkey      = [self._id, end],
                reduce      = True,
                group       = True,
                group_level = 2,
            )

        for res in r:
            date = parser.parse(res['key'][1]).date()
            listeners = res['value']
            yield (date, listeners)


    def get_short_title(self, common_title):
        if not self.title or not common_title:
            return None

        title = self.title.replace(common_title, '').strip()
        title = re.sub(r'^[\W\d]+', '', title)
        return title


    def get_episode_number(self, common_title):
        if not self.title or not common_title:
            return None

        title = self.title.replace(common_title, '').strip()
        match = re.search(r'^\W*(\d+)', title)
        if not match:
            return None

        return int(match.group(1))


    def get_ids(self):
        return [self._id] + self.merged_ids


    @classmethod
    def count(cls):
        r = cls.view('core/episodes_by_podcast', limit=0)
        return r.total_rows


    @classmethod
    def all(cls):
        return utils.multi_request_view(cls, 'core/episodes_by_podcast',
                include_docs=True)

    def __eq__(self, other):
        if other == None:
            return False
        return self._id == other._id


class SubscriberData(DocumentSchema):
    timestamp = DateTimeProperty()
    subscriber_count = IntegerProperty()

    def __eq__(self, other):
        if not isinstance(other, SubscriberData):
            return False

        return (self.timestamp == other.timestamp) and \
               (self.subscriber_count == other.subscriber_count)


class PodcastSubscriberData(Document):
    podcast = StringProperty()
    subscribers = SchemaListProperty(SubscriberData)

    @classmethod
    def for_podcast(cls, id):
        r = cls.view('core/subscribers_by_podcast', key=id, include_docs=True)
        if r:
            return r.first()

        data = PodcastSubscriberData()
        data.podcast = id
        return data

    def __repr__(self):
        return 'PodcastSubscriberData for Podcast %s (%s)' % (self.podcast, self._id)


class Podcast(Document):

    __metaclass__ = DocumentABCMeta

    id = StringProperty()
    title = StringProperty()
    urls = StringListProperty()
    description = StringProperty()
    link = StringProperty()
    last_update = DateTimeProperty()
    logo_url = StringProperty()
    author = StringProperty()
    merged_ids = StringListProperty()
    oldid = IntegerProperty()
    group = StringProperty()
    group_member_name = StringProperty()
    related_podcasts = StringListProperty()
    subscribers = SchemaListProperty(SubscriberData)
    language = StringProperty()
    content_types = StringListProperty()
    tags = DictProperty()
    slug = StringProperty()
    merged_slugs = StringListProperty()


    @classmethod
    def get(cls, id):
        r = cls.view('core/podcasts_by_id',
                key=id,
                classes=[Podcast, PodcastGroup],
                include_docs=True,
            )

        if not r:
            return None

        podcast_group = r.first()
        return podcast_group.get_podcast_by_id(id)


    @classmethod
    def for_slug(cls, slug):
        db = cls.get_db()
        r = db.view('core/podcasts_by_slug',
                startkey     = [slug, None],
                endkey       = [slug, {}],
                include_docs = True,
            )

        if not r:
            return None

        res = r.first()
        doc = res['doc']
        if doc['doc_type'] == 'Podcast':
            return Podcast.wrap(doc)
        else:
            pid = res['key'][1]
            pg = PodcastGroup.wrap(doc)
            return pg.get_podcast_by_id(pid)


    @classmethod
    def for_slug_id(cls, slug_id):
        """ Returns the Podcast for either an CouchDB-ID for a Slug """

        if utils.is_couchdb_id(slug_id):
            return cls.get(slug_id)
        else:
            return cls.for_slug(slug_id)


    @classmethod
    def get_multi(cls, ids):
        db = Podcast.get_db()
        r = db.view('core/podcasts_by_id',
                keys=ids,
                include_docs=True,
            )

        for res in r:
            if res['doc']['doc_type'] == 'Podcast':
                yield Podcast.wrap(res['doc'])
            else:
                pg = PodcastGroup.wrap(res['doc'])
                id = res['key']
                yield pg.get_podcast_by_id(id)


    @classmethod
    def for_oldid(cls, oldid):
        oldid = int(oldid)
        r = cls.view('core/podcasts_by_oldid',
                key=long(oldid),
                classes=[Podcast, PodcastGroup],
                include_docs=True
            )

        if not r:
            return None

        podcast_group = r.first()
        return podcast_group.get_podcast_by_oldid(oldid)


    @classmethod
    def for_url(cls, url, create=False):
        r = cls.view('core/podcasts_by_url',
                key=url,
                classes=[Podcast, PodcastGroup],
                include_docs=True
            )

        if r:
            podcast_group = r.first()
            return podcast_group.get_podcast_by_url(url)

        if create:
            podcast = cls()
            podcast.urls = [url]
            podcast.save()
            return podcast

        return None


    def get_podcast_by_id(self, _):
        return self
    get_podcast_by_oldid = get_podcast_by_id
    get_podcast_by_url = get_podcast_by_id


    def get_id(self):
        return self.id or self._id

    def get_ids(self):
        return [self.get_id()] + self.merged_ids

    @property
    def display_title(self):
        return self.title or self.url


    def get_episodes(self, since=None, until={}, **kwargs):

        if kwargs.get('descending', False):
            since, until = until, since

        if isinstance(since, datetime):
            since = since.isoformat()

        if isinstance(until, datetime):
            until = until.isoformat()

        res = Episode.view('core/episodes_by_podcast',
                startkey = [self.get_id(), since],
                endkey   = [self.get_id(), until],
                include_docs=True,
                **kwargs
            )

        return iter(res)


    def get_common_episode_title(self):
        # We take all non-empty titles
        titles = filter(None, (e.title for e in self.get_episodes()))
        # get the longest common substring
        common_title = utils.longest_substr(titles)

        # but consider only the part up to the first number. Otherwise we risk
        # removing part of the number (eg if a feed contains episodes 100-199)
        common_title = re.search(r'^\D*', common_title).group(0)

        if len(common_title.strip()) < 2:
            return None

        return common_title



    def get_latest_episode(self):
        # since = 1 ==> has a timestamp
        episodes = list(self.get_episodes(since=1, descending=True, limit=1))
        return episodes[0] if episodes else None


    def get_episode_before(self, episode):
        if not episode.released:
            return None

        prevs = self.get_episodes(until=episode.released, descending=True,
                limit=1)
        try:
            prev = prevs.next()
        except StopIteration:
            prev = None


    def get_episode_after(self, episode):
        if not episode.released:
            return None

        nexts = self.get_episodes(since=episode.released, limit=1)

        try:
            next = nexts.next()
        except StopIteration:
            next = None


    def get_episode_for_slug(self, slug):
        return Episode.for_slug(self.get_id(), slug)


    @property
    def url(self):
        return self.urls[0]


    def get_podcast(self):
        return self


    def get_logo_url(self, size):
        if self.logo_url:
            sha = hashlib.sha1(self.logo_url).hexdigest()
            return '/logo/%d/%s.jpg' % (size, sha)
        return '/media/podcast-%d.png' % (hash(self.title) % 5, )


    def subscriber_count(self):
        if not self.subscribers:
            return 0
        return self.subscribers[-1].subscriber_count


    def prev_subscriber_count(self):
        if len(self.subscribers) < 2:
            return 0
        return self.subscribers[-2].subscriber_count


    def get_user_state(self, user):
        from mygpo.users.models import PodcastUserState
        return PodcastUserState.for_user_podcast(user, self)


    def get_all_states(self):
        from mygpo.users.models import PodcastUserState
        return PodcastUserState.view('users/podcast_states_by_podcast',
            startkey = [self.get_id(), None],
            endkey   = [self.get_id(), '\ufff0'],
            include_docs=True)

    def get_all_subscriber_data(self):
        subdata = PodcastSubscriberData.for_podcast(self.get_id())
        return sorted(self.subscribers + subdata.subscribers,
                key=lambda s: s.timestamp)


    @repeat_on_conflict()
    def subscribe(self, device):
        from mygpo import migrate
        state = self.get_user_state(device.user)
        device = migrate.get_or_migrate_device(device)
        state.subscribe(device)
        state.save()


    @repeat_on_conflict()
    def unsubscribe(self, device):
        from mygpo import migrate
        state = self.get_user_state(device.user)
        device = migrate.get_or_migrate_device(device)
        state.unsubscribe(device)
        state.save()


    def subscribe_targets(self, user):
        """
        returns all Devices and SyncGroups on which this podcast can be subsrbied. This excludes all
        devices/syncgroups on which the podcast is already subscribed
        """
        targets = []

        from mygpo.api.models import Device
        from mygpo import migrate

        devices = Device.objects.filter(user=user, deleted=False)
        for d in devices:
            dev = migrate.get_or_migrate_device(d)
            subscriptions = dev.get_subscribed_podcasts()
            if self in subscriptions: continue

            if d.sync_group:
                if not d.sync_group in targets: targets.append(d.sync_group)
            else:
                targets.append(d)

        return targets


    def all_tags(self):
        """
        Returns all tags that are stored for the podcast, in decreasing order of importance
        """

        res = Podcast.view('directory/tags_by_podcast', startkey=[self.get_id(), None],
            endkey=[self.get_id(), 'ZZZZZZ'], reduce=True, group=True, group_level=2)
        tags = sorted(res.all(), key=lambda x: x['value'], reverse=True)
        return [x['key'][1] for x in tags]


    def listener_count(self):
        """ returns the number of users that have listened to this podcast """

        from mygpo.users.models import EpisodeUserState
        r = EpisodeUserState.view('users/listeners_by_podcast',
                startkey    = [self.get_id(), None],
                endkey      = [self.get_id(), {}],
                group       = True,
                group_level = 1,
                reduce      = True,
            )
        return r.first()['value']


    def listener_count_timespan(self, start=None, end={}):
        """ returns (date, listener-count) tuples for all days w/ listeners """

        if isinstance(start, datetime):
            start = start.isoformat()

        if isinstance(end, datetime):
            end = end.isoformat()

        from mygpo.users.models import EpisodeUserState
        r = EpisodeUserState.view('users/listeners_by_podcast',
                startkey    = [self.get_id(), start],
                endkey      = [self.get_id(), end],
                group       = True,
                group_level = 2,
                reduce      = True,
            )

        for res in r:
            date = parser.parse(res['key'][1]).date()
            listeners = res['value']
            yield (date, listeners)


    def episode_listener_counts(self):
        """ (Episode-Id, listener-count) tuples for episodes w/ listeners """

        from mygpo.users.models import EpisodeUserState
        r = EpisodeUserState.view('users/listeners_by_podcast_episode',
                startkey    = [self.get_id(), None, None],
                endkey      = [self.get_id(), {},   {}],
                group       = True,
                group_level = 2,
                reduce      = True,
            )

        for res in r:
            episode   = res['key'][1]
            listeners = res['value']
            yield (episode, listeners)


    def get_episode_states(self, user_oldid):
        """ Returns the latest episode actions for the podcast's episodes """

        from mygpo.users.models import EpisodeUserState
        db = EpisodeUserState.get_db()

        res = db.view('users/episode_states',
                startkey= [user_oldid, self.get_id(), None],
                endkey  = [user_oldid, self.get_id(), {}]
            )

        for r in res:
            action = r['value']
            yield action


    def get_old_obj(self):
        if self.oldid:
            from mygpo.api.models import Podcast
            return Podcast.objects.get(id=self.oldid)
        return None


    def __hash__(self):
        return hash(self.get_id())


    def __repr__(self):
        if not self._id:
            return super(Podcast, self).__repr__()
        elif self.oldid:
            return '%s %s (%s)' % (self.__class__.__name__, self.get_id(), self.oldid)
        else:
            return '%s %s' % (self.__class__.__name__, self.get_id())


    def save(self):
        group = getattr(self, 'group', None)
        if group: #we are part of a PodcastGroup
            group = PodcastGroup.get(group)
            podcasts = list(group.podcasts)

            if not self in podcasts:
                # the podcast has not been added to the group correctly
                group.add_podcast(self)

            else:
                i = podcasts.index(self)
                podcasts[i] = self
                group.podcasts = podcasts
                group.save()

            i = podcasts.index(self)
            podcasts[i] = self
            group.podcasts = podcasts
            group.save()

        else:
            super(Podcast, self).save()


    def delete(self):
        group = getattr(self, 'group', None)
        if group:
            group = PodcastGroup.get(group)
            podcasts = list(group.podcasts)

            if self in podcasts:
                i = podcasts.index(self)
                del podcasts[i]
                group.podcasts = podcasts
                group.save()

        else:
            super(Podcast, self).delete()

    @classmethod
    def all_podcasts_groups(cls):
        return cls.view('core/podcasts_groups', include_docs=True,
            classes=[Podcast, PodcastGroup]).iterator()


    def __eq__(self, other):
        if not self.get_id():
            return self == other

        if other == None:
            return False

        return self.get_id() == other.get_id()


    @classmethod
    def all_podcasts(cls):
        from mygpo.utils import multi_request_view

        for r in multi_request_view(cls, 'core/podcasts_by_oldid', wrap=False, include_docs=True):
            obj = r['doc']
            if obj['doc_type'] == 'Podcast':
                yield Podcast.wrap(obj)
            else:
                oldid = r[u'key']
                pg = PodcastGroup.wrap(obj)
                podcast = pg.get_podcast_by_oldid(oldid)
                yield podcast



class PodcastGroup(Document):
    title    = StringProperty()
    podcasts = SchemaListProperty(Podcast)

    def get_id(self):
        return self._id

    @classmethod
    def for_oldid(cls, oldid):
        oldid = int(oldid)
        r = cls.view('core/podcastgroups_by_oldid', \
            key=oldid, limit=1, include_docs=True)
        return r.first() if r else None

    def get_podcast_by_id(self, id):
        for podcast in self.podcasts:
            if podcast.get_id() == id:
                return podcast
            if id in podcast.merged_ids:
                return podcast


    def get_podcast_by_oldid(self, oldid):
        for podcast in list(self.podcasts):
            if podcast.oldid == oldid:
                return podcast


    def get_podcast_by_url(self, url):
        for podcast in self.podcasts:
            if url in list(podcast.urls):
                return podcast


    def subscriber_count(self):
        return sum([p.subscriber_count() for p in self.podcasts])


    def prev_subscriber_count(self):
        return sum([p.prev_subscriber_count() for p in self.podcasts])

    @property
    def display_title(self):
        return self.title


    def get_podcast(self):
        # return podcast with most subscribers (bug 1390)
        return sorted(self.podcasts, key=Podcast.subscriber_count,
                reverse=True)[0]


    @property
    def logo_url(self):
        return utils.first(p.logo_url for p in self.podcasts)


    def get_logo_url(self, size):
        if self.logo_url:
            sha = hashlib.sha1(self.logo_url).hexdigest()
            return '/logo/%d/%s.jpg' % (size, sha)
        return '/media/podcast-%d.png' % (hash(self.title) % 5, )


    def add_podcast(self, podcast):
        if not podcast.id:
            podcast.id = podcast._id

        if not self._id:
            raise ValueError('group has to have an _id first')

        podcast.delete()
        podcast.group = self._id
        self.podcasts = sorted(self.podcasts + [podcast],
                        key=Podcast.subscriber_count, reverse=True)
        self.save()
        return self.podcasts[-1]

    def get_old_obj(self):
        from mygpo.api.models import PodcastGroup
        return PodcastGroup.objects.get(id=self.oldid) if self.oldid else None


    def __repr__(self):
        if not self._id:
            return super(PodcastGroup, self).__repr__()
        elif self.oldid:
            return '%s %s (%s)' % (self.__class__.__name__, self._id[:10], self.oldid)
        else:
            return '%s %s' % (self.__class__.__name__, self._id[:10])


class SanitizingRuleStub(object):
    pass

class SanitizingRule(Document):
    slug        = StringProperty()
    applies_to  = StringListProperty()
    search      = StringProperty()
    replace     = StringProperty()
    priority    = IntegerProperty()
    description = StringProperty()


    @classmethod
    def for_obj_type(cls, obj_type):
        r = cls.view('core/sanitizing_rules_by_target', include_docs=True,
            startkey=[obj_type, None], endkey=[obj_type, {}])

        for rule in r:
            obj = SanitizingRuleStub()
            obj.slug = rule.slug
            obj.applies_to = list(rule.applies_to)
            obj.search = rule.search
            obj.replace = rule.replace
            obj.priority = rule.priority
            obj.description = rule.description
            yield obj


    @classmethod
    def for_slug(cls, slug):
        r = cls.view('core/sanitizing_rules_by_slug', include_docs=True,
            key=slug)
        return r.one() if r else None


    def __repr__(self):
        return 'SanitizingRule %s' % self._id<|MERGE_RESOLUTION|>--- conflicted
+++ resolved
@@ -1,8 +1,5 @@
 import hashlib
-<<<<<<< HEAD
 import re
-=======
->>>>>>> 267378fd
 from datetime import datetime
 from dateutil import parser
 
