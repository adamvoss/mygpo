from django import template
from django.utils.safestring import mark_safe
from django.utils.translation import ugettext


register = template.Library()

HIDDEN_URIS = (
        '/login/',
        '/register/',
        '/podcast/',
        '/device/',
        '/user/subscriptions/',
        '/publisher/podcast/',
        '/share/me',
)

_ = lambda x: x
MENU_STRUCTURE = (
        ('', (
            ('/', _('Home')),
            ('/login/', _('Login')),
            ('/register/', _('Register')),
            ('/contribute/', _('Contribute')),
            ('/developer/', _('Development')),
            ('/privacy/', _('Privacy Policy')),
            ('/online-help', _('Help')),
        )),
        (_('Discover'), (
            ('/directory/', _('Directory')),
            ('/podcast/', _('Podcast')),
            ('/search/', _('Search')),
            ('/lists/', _('Podcast Lists')),
            ('/user/subscriptions/', _('User subscriptions')),
            ('/suggestions/', _('Suggestions')),
            ('', _('Toplists')),
            ('/toplist/', _('Podcasts')),
            ('/toplist/episodes', _('Episodes')),
        )),
        (_('Subscriptions'), (
            ('/subscriptions/', _('Subscriptions')),
            ('/favorites/', _('Favorite Episodes')),
            ('/tags/', _('My Tags')),
            ('/devices/', _('Devices')),
            ('/device/', _('Device')),
            ('/history/', _('History')),
        )),
<<<<<<< HEAD
        (_('Community'), (
            ('/share/', _('Subscriptions')),
            ('/share/favorites', _('Favorites')),
            ('/share/lists/', _('Podcast Lists')),
            ('', _('Settings')),
=======
        (_('Share'), (
            ('/share/', _('Overview')),
            ('/share/me', _('My Userpage')),
            ('/user/subscriptions/', _('Subscriptions')),
            ('/share/lists/', _('Podcast Lists')),
        )),
        (_('Podcast Directory'), (
            ('/directory/', _('Directory')),
            ('/toplist/', _('Toplist')),
            ('/search/', _('Search')),
            ('/toplist/episodes', _('Episodes')),
            ('/lists/', _('Podcast Lists')),
            ('/podcast/', _('Podcast')),
        )),
        (_('Settings'), (
>>>>>>> 92745c24
            ('/account/', _('Account')),
            ('/account/privacy', _('Privacy')),
        )),
        (_('Publish'), (
            ('/publisher/', _('Home')),
            ('/publisher/advertise', _('Advertise')),
            ('/publisher/link/', _('Link to gpodder.net')),
            ('/publisher/podcast/', _('Podcast')),
        )),
)

@register.filter
def main_menu(selected):
    found_section = False
    links = []
    for label, items in MENU_STRUCTURE[1:]:
        uris = [uri for uri, caption in items]
        if selected in uris:
            found_section = True
        links.append((items[0][0], label, uris))

    items = []
    for uri, caption, subpages in links:
        if selected in subpages or ('/' in subpages and not found_section):
            items.append('<li class="active"><a href="%s">%s</a></li>' % \
                    (uri, ugettext(caption)))
        else:
            items.append('<li><a href="%s">%s</a></li>' % (uri, ugettext(caption)))

    s = '\n'.join(items)
    return mark_safe(s)

def get_section_items(selected):
    for label, items in MENU_STRUCTURE:
        if selected in (uri for uri, caption in items):
            return items

    # If we arrive here, we cannot find the page items, so return a faked one
    return list(MENU_STRUCTURE[0][1]) + [
            (selected, selected),
    ]

@register.filter
def section_menu(selected, title=None):

    # TODO: we could create non-linked headers here
    # <li class="nav-header">Sidebar</li>


    items = []
    for uri, caption in get_section_items(selected):
        if uri == selected:
            if title is not None:
                if len(title) > 35:
                    title = title[:33] + '...'
                caption = title
            if uri in HIDDEN_URIS:
                items.append('<li class="active">%s</li>' % ugettext(caption))
            elif uri == '':
                items.append('<li class="nav-header">%s</li>' % ugettext(caption))
            else:
                items.append('<li class="active"><a href="%s">%s</a></li>' % \
                        (uri, ugettext(caption)))
        else:
            if uri in HIDDEN_URIS:
                continue

            if not uri:
                items.append('<li class="nav-header">%s</li>' % ugettext(caption))
            else:
                items.append('<li><a href="%s">%s</a></li>' % (uri, ugettext(caption)))

    s = '\n'.join(items)
    return mark_safe(s)
<|MERGE_RESOLUTION|>--- conflicted
+++ resolved
@@ -45,29 +45,13 @@
             ('/device/', _('Device')),
             ('/history/', _('History')),
         )),
-<<<<<<< HEAD
         (_('Community'), (
-            ('/share/', _('Subscriptions')),
-            ('/share/favorites', _('Favorites')),
-            ('/share/lists/', _('Podcast Lists')),
-            ('', _('Settings')),
-=======
-        (_('Share'), (
             ('/share/', _('Overview')),
             ('/share/me', _('My Userpage')),
             ('/user/subscriptions/', _('Subscriptions')),
             ('/share/lists/', _('Podcast Lists')),
         )),
-        (_('Podcast Directory'), (
-            ('/directory/', _('Directory')),
-            ('/toplist/', _('Toplist')),
-            ('/search/', _('Search')),
-            ('/toplist/episodes', _('Episodes')),
-            ('/lists/', _('Podcast Lists')),
-            ('/podcast/', _('Podcast')),
-        )),
         (_('Settings'), (
->>>>>>> 92745c24
             ('/account/', _('Account')),
             ('/account/privacy', _('Privacy')),
         )),
