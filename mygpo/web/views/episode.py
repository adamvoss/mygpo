--- conflicted
+++ resolved
@@ -33,6 +33,7 @@
 from mygpo.api.constants import EPISODE_ACTION_TYPES
 from mygpo.decorators import repeat_on_conflict
 from mygpo.core import models
+from mygpo.core.proxy import proxy_object
 from mygpo.core.models import Podcast
 from mygpo.core.models import Episode
 from mygpo.users.models import Chapter, HistoryEntry, EpisodeAction
@@ -171,23 +172,14 @@
     site = RequestSite(request)
 
     episodes = backend.get_favorites(request.user)
-<<<<<<< HEAD
-
-    recently_listened = request.user.get_recently_listened_episodes()
+
+    recently_listened = request.user.get_latest_episodes()
 
     podcast_ids = [episode.podcast for episode in episodes + recently_listened]
     podcasts = get_to_dict(Podcast, podcast_ids, Podcast.get_id)
 
-    def set_podcast(episode):
-        episode = proxy_object(episode)
-        episode.podcast = podcasts.get(episode.podcast, None)
-        return episode
-
-    episodes = map(set_podcast, episodes)
-    recently_listened = map(set_podcast, recently_listened)
-=======
-    episodes = fetch_episode_data(episodes)
->>>>>>> 92745c24
+    recently_listened = fetch_episode_data(recently_listened, podcasts=podcasts)
+    episodes = fetch_episode_data(episodes, podcasts=podcasts)
 
     feed_url = 'http://%s/%s' % (site.domain, reverse('favorites-feed', args=[request.user.username]))
 
