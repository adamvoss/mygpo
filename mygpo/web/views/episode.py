--- conflicted
+++ resolved
@@ -41,16 +41,13 @@
 from mygpo.utils import parse_time
 from mygpo.web.heatmap import EpisodeHeatmap
 from mygpo.web.utils import get_episode_link_target, fetch_episode_data
-<<<<<<< HEAD
 from mygpo.db.couchdb.episode import episode_for_slug_id, episode_for_oldid, \
          favorite_episodes_for_user, chapters_for_episode
 from mygpo.db.couchdb.podcast import podcast_by_id, podcast_for_url, \
          podcasts_to_dict
 from mygpo.db.couchdb.episode_state import episode_state_for_user_episode
 from mygpo.db.couchdb.user import get_latest_episodes
-=======
 from mygpo.userfeeds.feeds import FavoriteFeed
->>>>>>> a2b41dca
 
 
 @vary_on_cookie
