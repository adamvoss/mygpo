--- conflicted
+++ resolved
@@ -30,12 +30,8 @@
 from mygpo.log import log
 from mygpo.api import simple
 from mygpo.decorators import manual_gc, allowed_methods, repeat_on_conflict
-<<<<<<< HEAD
-from mygpo.users.models import PodcastUserState, Device
-=======
 from mygpo.users.models import PodcastUserState, Device, DeviceUIDException
 from mygpo import migrate
->>>>>>> ac9ebbf8
 
 
 @manual_gc
@@ -139,13 +135,8 @@
 def update(request, device):
     device_form = DeviceForm(request.POST)
 
-<<<<<<< HEAD
-=======
-    user = migrate.get_or_migrate_user(request.user)
-
     uid = device.uid
 
->>>>>>> ac9ebbf8
     if device_form.is_valid():
 
         device.name = device_form.cleaned_data['name']
