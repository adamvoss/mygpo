--- conflicted
+++ resolved
@@ -240,19 +240,13 @@
     if request.user.is_synced(device):
         request.user.unsync_device(device)
 
-<<<<<<< HEAD
-    device.deleted = True
-    request.user.set_device(device)
-    request.user.save()
-=======
     @repeat_on_conflict(['user'])
     def _delete(user, device):
         device.deleted = True
         user.set_device(device)
         user.save()
 
-    _delete(user=user, device=device)
->>>>>>> 66d938c4
+    _delete(user=request.user, device=device)
 
     return HttpResponseRedirect(reverse('devices'))
 
