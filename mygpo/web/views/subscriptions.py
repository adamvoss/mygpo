--- conflicted
+++ resolved
@@ -27,12 +27,8 @@
     subscriptions = get_subscribed_podcasts(user, only_public=True)
 
     if parse_bool(request.GET.get('symbian', False)):
-<<<<<<< HEAD
-        subscriptions = list(map(symbian_opml_changes, subscriptions))
-=======
-        subscriptions = map(symbian_opml_changes,
-                            [p.podcast for p in subscriptions])
->>>>>>> 9d208a3f
+        subscriptions = list(map(symbian_opml_changes,
+                            [p.podcast for p in subscriptions]))
 
     response = render(request, 'user_subscriptions.opml', {
         'subscriptions': subscriptions,
