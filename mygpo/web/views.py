--- conflicted
+++ resolved
@@ -354,7 +354,6 @@
 
     return HttpResponseRedirect('/podcast/%d/subscribe' % podcast.pk)
 
-<<<<<<< HEAD
 @login_required
 def delete_account(request):
     user = request.user
@@ -362,7 +361,6 @@
     logout
     return render_to_response('delete_account.html')
     
-=======
 
 def author(request):
     current_site = Site.objects.get_current()
@@ -370,4 +368,3 @@
         'url': current_site
     }, context_instance=RequestContext(request))
 
->>>>>>> 91afe916
