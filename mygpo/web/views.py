#
# This file is part of my.gpodder.org.
#
# my.gpodder.org is free software: you can redistribute it and/or modify it
# under the terms of the GNU Affero General Public License as published by
# the Free Software Foundation, either version 3 of the License, or (at your
# option) any later version.
#
# my.gpodder.org is distributed in the hope that it will be useful, but
# WITHOUT ANY WARRANTY; without even the implied warranty of MERCHANTABILITY
# or FITNESS FOR A PARTICULAR PURPOSE. See the GNU Affero General Public
# License for more details.
#
# You should have received a copy of the GNU Affero General Public License
# along with my.gpodder.org. If not, see <http://www.gnu.org/licenses/>.
#

from django.shortcuts import render_to_response
from django.http import HttpResponseRedirect
from django.contrib.auth import authenticate, login, logout
from django.template import RequestContext
from mygpo.api.models import Podcast, UserProfile, Episode, Device, EpisodeAction, SubscriptionAction

def home(request):
       if request.user.is_authenticated():
<<<<<<< HEAD
              userid = UserProfile.objects.filter(user=request.user)[0].id
              device = Device.objects.filter(user=userid)
              device_ids = [d.id for d in device]
              sublog = SubscriptionAction.objects.filter(device__in=device_ids)
              sublog_podcastids = [s.podcast_id for s in sublog]
              podcast = Podcast.objects.filter(id__in=sublog_podcastids)
              podcast_titles = [p.title for p in podcast]
              podcast_logourls = [p.logo_url for p in podcast]
              podcast_ids = [p.id for p in podcast]
                       
              subscriptionlist = Ddict( dict )

              for listindex, title in enumerate(podcast_titles):
                    subscriptionlist[listindex]['logo'] = podcast_logourls[listindex]
                    subscriptionlist[listindex]['title'] = title                     
                    
                    sl = SubscriptionAction.objects.filter(podcast=podcast_ids[listindex])
                    sldev_ids = [s.device.id for s in sl]  
                    dev = Device.objects.filter(id__in=sldev_ids)
                    dev_names = [d.name for d in dev]
                    subscriptionlist[listindex]['device'] = dev_names                          

              return render_to_response('home-user.html', {
                    'subscriptionlist': subscriptionlist,
                    'test': subscriptionlist[0]['device']
=======
              subscriptionlist = create_subscriptionlist(request)              

              return render_to_response('home-user.html', {
                    'subscriptionlist': subscriptionlist
>>>>>>> 8138990c
              }, context_instance=RequestContext(request))

       else:
              podcasts = Podcast.objects.count()
              return render_to_response('home.html', {
                    'podcast_count': podcasts
              })

<<<<<<< HEAD
class Ddict(dict):
    def __init__(self, default=None):
        self.default = default

    def __getitem__(self, key):
        if not self.has_key(key):
            self[key] = self.default()
        return dict.__getitem__(self, key)
=======
def create_subscriptionlist(request):
      userid = UserProfile.objects.filter(user=request.user)[0].id
      device = Device.objects.filter(user__id=userid)
      device_ids = [d.id for d in device]
      sublog = SubscriptionAction.objects.filter(device__in=device_ids)
      sublog_podcastids = [s.podcast_id for s in sublog]

      podcast = Podcast.objects.filter(id__in=sublog_podcastids).order_by('title')
      subscriptionlist = [{'title': p.title, 'logo': p.logo_url, 'id': p.id} for p in podcast]

      for index, entry in enumerate(subscriptionlist):
            sublog_for_device = SubscriptionAction.objects.filter(podcast__id=subscriptionlist[index]['id'])
            sublog_devids = [s.device.id for s in sublog_for_device]
            dev = Device.objects.filter(id__in=sublog_devids, user__id=userid).values_list('name', flat=True)
            subscriptionlist[index]['device'] = ''
            for d in dev:
                 subscriptionlist[index]['device'] += d + ", "
            subscriptionlist[index]['episode'] = 'epi'
      return subscriptionlist




#sl = SubscriptionAction.objects.filter(podcast=podcast_ids[listindex])
#sldev_ids = [s.device.id for s in sl]  
#dev = Device.objects.filter(id__in=sldev_ids)
#dev_names = [d.name for d in dev]
>>>>>>> 8138990c
<|MERGE_RESOLUTION|>--- conflicted
+++ resolved
@@ -23,38 +23,10 @@
 
 def home(request):
        if request.user.is_authenticated():
-<<<<<<< HEAD
-              userid = UserProfile.objects.filter(user=request.user)[0].id
-              device = Device.objects.filter(user=userid)
-              device_ids = [d.id for d in device]
-              sublog = SubscriptionAction.objects.filter(device__in=device_ids)
-              sublog_podcastids = [s.podcast_id for s in sublog]
-              podcast = Podcast.objects.filter(id__in=sublog_podcastids)
-              podcast_titles = [p.title for p in podcast]
-              podcast_logourls = [p.logo_url for p in podcast]
-              podcast_ids = [p.id for p in podcast]
-                       
-              subscriptionlist = Ddict( dict )
-
-              for listindex, title in enumerate(podcast_titles):
-                    subscriptionlist[listindex]['logo'] = podcast_logourls[listindex]
-                    subscriptionlist[listindex]['title'] = title                     
-                    
-                    sl = SubscriptionAction.objects.filter(podcast=podcast_ids[listindex])
-                    sldev_ids = [s.device.id for s in sl]  
-                    dev = Device.objects.filter(id__in=sldev_ids)
-                    dev_names = [d.name for d in dev]
-                    subscriptionlist[listindex]['device'] = dev_names                          
-
-              return render_to_response('home-user.html', {
-                    'subscriptionlist': subscriptionlist,
-                    'test': subscriptionlist[0]['device']
-=======
               subscriptionlist = create_subscriptionlist(request)              
 
               return render_to_response('home-user.html', {
                     'subscriptionlist': subscriptionlist
->>>>>>> 8138990c
               }, context_instance=RequestContext(request))
 
        else:
@@ -63,16 +35,6 @@
                     'podcast_count': podcasts
               })
 
-<<<<<<< HEAD
-class Ddict(dict):
-    def __init__(self, default=None):
-        self.default = default
-
-    def __getitem__(self, key):
-        if not self.has_key(key):
-            self[key] = self.default()
-        return dict.__getitem__(self, key)
-=======
 def create_subscriptionlist(request):
       userid = UserProfile.objects.filter(user=request.user)[0].id
       device = Device.objects.filter(user__id=userid)
@@ -99,5 +61,4 @@
 #sl = SubscriptionAction.objects.filter(podcast=podcast_ids[listindex])
 #sldev_ids = [s.device.id for s in sl]  
 #dev = Device.objects.filter(id__in=sldev_ids)
-#dev_names = [d.name for d in dev]
->>>>>>> 8138990c
+#dev_names = [d.name for d in dev]