#
# This file is part of my.gpodder.org.
#
# my.gpodder.org is free software: you can redistribute it and/or modify it
# under the terms of the GNU Affero General Public License as published by
# the Free Software Foundation, either version 3 of the License, or (at your
# option) any later version.
#
# my.gpodder.org is distributed in the hope that it will be useful, but
# WITHOUT ANY WARRANTY; without even the implied warranty of MERCHANTABILITY
# or FITNESS FOR A PARTICULAR PURPOSE. See the GNU Affero General Public
# License for more details.
#
# You should have received a copy of the GNU Affero General Public License
# along with my.gpodder.org. If not, see <http://www.gnu.org/licenses/>.
#

from django.shortcuts import render_to_response
from django.http import HttpResponseRedirect, HttpResponse, HttpResponseBadRequest, HttpResponseNotAllowed, Http404
from django.contrib.auth import authenticate, login, logout
from django.template import RequestContext
from mygpo.api.models import Podcast, UserProfile, Episode, Device, EpisodeAction, SubscriptionAction, ToplistEntry, Subscription, SuggestionEntry, Rating, SyncGroup, SUBSCRIBE_ACTION, UNSUBSCRIBE_ACTION
from mygpo.web.forms import UserAccountForm, DeviceForm, SyncForm
from mygpo.api.opml import Exporter
from django.utils.translation import ugettext as _
from mygpo.api.basic_auth import require_valid_user
from django.contrib.auth.decorators import login_required
from django.db import IntegrityError
from datetime import datetime
from django.contrib.sites.models import Site
from django.conf import settings
import re

def home(request):
       current_site = Site.objects.get_current()
       if request.user.is_authenticated():
              subscriptionlist = create_subscriptionlist(request)

              return render_to_response('home-user.html', {
                    'subscriptionlist': subscriptionlist,
                    'url': current_site
              }, context_instance=RequestContext(request))

       else:
              podcasts = Podcast.objects.count()
              return render_to_response('home.html', {
                    'podcast_count': podcasts,
                    'url': current_site
              })

def create_subscriptionlist(request):
    #sync all devices first
    for d in Device.objects.filter(user=request.user):
        d.sync()

    subscriptions = Subscription.objects.filter(user=request.user)

    l = {}
    for s in subscriptions:
        if s.podcast in l:
            l[s.podcast]['devices'].append(s.device)
        else:
            e = Episode.objects.filter(podcast=s.podcast).order_by('-timestamp')
            episode = e[0] if e.count() > 0 else None
            devices = [s.device]
            l[s.podcast] = {'podcast': s.podcast, 'episode': episode, 'devices': devices}

    return l.values()

def podcast(request, pid):
    podcast = Podcast.objects.get(pk=pid)
    if request.user.is_authenticated():        
        devices = Device.objects.filter(user=request.user)
        history = SubscriptionAction.objects.filter(podcast=podcast,device__in=devices).order_by('-timestamp')
        subscribed_devices = [s.device for s in Subscription.objects.filter(podcast=podcast,user=request.user)]
        subscribe_targets = podcast.subscribe_targets(request.user)
        episodes = episode_list(podcast, request.user)
        unsubscribe = '/podcast/' + pid + '/unsubscribe'
        return render_to_response('podcast.html', {
            'history': history,
            'podcast': podcast,
            'devices': subscribed_devices,
            'can_subscribe': len(subscribe_targets) > 0,
            'episodes': episodes,
            'unsubscribe': unsubscribe,
        }, context_instance=RequestContext(request))
    else:
        current_site = Site.objects.get_current()
        return render_to_response('podcast.html', {
            'podcast': podcast,
<<<<<<< HEAD
            'url': current_site,
            'anonymous': True
=======
            'url': current_site
>>>>>>> f82b8e0c
        }, context_instance=RequestContext(request))



def history(request, len=20):
    devices = Device.objects.filter(user=request.user)
    history = SubscriptionAction.objects.filter(device__in=devices).order_by('-timestamp')[:len]
    return render_to_response('history.html', {
        'history': history,
    }, context_instance=RequestContext(request))

def devices(request):
    devices = Device.objects.filter(user=request.user,deleted=False)
    return render_to_response('devicelist.html', {
        'devices': devices,
    }, context_instance=RequestContext(request))

@login_required
def podcast_subscribe(request, pid):
    podcast = Podcast.objects.get(pk=pid)
    error_message = None

    if request.method == 'POST':
        form = SyncForm(request.POST)

        try:
            target = form.get_target()

            if isinstance(target, SyncGroup):
                device = target.devices()[0]
            else:
                device = target

            SubscriptionAction.objects.create(podcast=podcast, device=device, action=SUBSCRIBE_ACTION)

            return HttpResponseRedirect('/podcast/%s' % podcast.id)

        except ValueError, e:
            error_message = _('Could not subscribe to the podcast: %s' % e)

    targets = podcast.subscribe_targets(request.user)

    form = SyncForm()
    form.set_targets(targets, _('With which client do you want to subscribe?'))

    return render_to_response('subscribe.html', {
        'error_message': error_message,
        'podcast': podcast,
        'form': form
    }, context_instance=RequestContext(request))

@login_required
def podcast_unsubscribe(request, pid, device_id):

    return_to = request.GET.get('return_to')

    if return_to == None:
        raise Http404('Wrong URL')

    podcast = Podcast.objects.get(pk=pid)
    device = Device.objects.get(pk=device_id)
    SubscriptionAction.objects.create(podcast=podcast, device=device, action=UNSUBSCRIBE_ACTION, timestamp=datetime.now())

    return HttpResponseRedirect(return_to)

def episode_list(podcast, user):
    list = {}
    episodes = Episode.objects.filter(podcast=podcast).order_by('-timestamp')
    for e in episodes:
        list[e] = None
        for action in EpisodeAction.objects.filter(episode=e, user=user).order_by('timestamp'):
            list[e] = action

    return list

@login_required
def episode(request, id):
    episode = Episode.objects.get(pk=id)
    history = EpisodeAction.objects.filter(user=request.user, episode=episode).order_by('-timestamp')

    return render_to_response('episode.html', {
        'episode': episode,
        'history': history,
    }, context_instance=RequestContext(request))


@login_required
def account(request):
    success = False

    if request.method == 'POST':
        form = UserAccountForm(request.POST)

        if form.is_valid():
            request.user.email = form.cleaned_data['email']
            request.user.save()
            request.user.get_profile().public_profile = form.cleaned_data['public']
            request.user.get_profile().save()

            success = True

    else:
        form = UserAccountForm({
            'email': request.user.email,
            'public': request.user.get_profile().public_profile
            })

    return render_to_response('account.html', {
        'form': form,
        'success': success
    }, context_instance=RequestContext(request))


def toplist(request, len=100):
    entries = ToplistEntry.objects.all().order_by('-subscriptions')[:len]
    current_site = Site.objects.get_current()
    return render_to_response('toplist.html', {
        'entries': entries,
        'url': current_site
    }, context_instance=RequestContext(request))


def toplist_opml(request, count):
    entries = ToplistEntry.objects.all().order_by('-subscriptions')[:count]
    exporter = Exporter(_('my.gpodder.org - Top %s') % count)

    opml = exporter.generate([e.podcast for e in entries])

    return HttpResponse(opml, mimetype='text/xml')


@login_required
def suggestions(request):

    rated = False

    if 'rate' in request.GET:
        Rating.objects.create(target='suggestions', user=request.user, rating=request.GET['rate'], timestamp=datetime.now())
        rated = True

    entries = SuggestionEntry.forUser(request.user)
    current_site = Site.objects.get_current()
    return render_to_response('suggestions.html', {
        'entries': entries,
        'rated'  : rated,
        'url': current_site
    }, context_instance=RequestContext(request))


@login_required
def device(request, device_id):
    device = Device.objects.get(pk=device_id)
    subscriptions = device.get_subscriptions()
    synced_with = list(device.sync_group.devices()) if device.sync_group else []
    if device in synced_with: synced_with.remove(device)
    success = False
    error_message = None
    sync_form = SyncForm()
    sync_form.set_targets(device.sync_targets(), _('Synchronize with the following devices'))

    if request.method == 'POST':
        device_form = DeviceForm(request.POST)

        if device_form.is_valid():
            device.name = device_form.cleaned_data['name']
            device.type = device_form.cleaned_data['type']
            device.uid  = device_form.cleaned_data['uid']
            try:
                device.save()
                success = True
            except IntegrityError, ie:
                device = Device.objects.get(pk=device_id)
                error_message = _('You can\'t use the same UID for two devices.')

    else:
        device_form = DeviceForm({
            'name': device.name,
            'type': device.type,
            'uid' : device.uid
            })

    return render_to_response('device.html', {
        'device': device,
        'device_form': device_form,
        'sync_form': sync_form,
        'success': success,
        'error_message': error_message,
        'subscriptions': subscriptions,
        'synced_with': synced_with,
        'has_sync_targets': len(device.sync_targets()) > 0
    }, context_instance=RequestContext(request))


@login_required
def device_delete(request, device_id):
    if request.method != 'POST':
        return HttpResponseNotAllowed(['POST'])

    device = Device.objects.get(pk=device_id)
    device.deleted = True
    device.save()

    current_site = Site.objects.get_current()
    subscriptionlist = create_subscriptionlist(request)
    return render_to_response('home-user.html', {
         'subscriptionlist': subscriptionlist,
         'url': current_site,
	  'deletedevice_success': True,
         'device_name': device.name
    }, context_instance=RequestContext(request))


@login_required
def device_sync(request, device_id):

    if request.method != 'POST':
        return HttpResponseNotAllowed(['POST'])

    form = SyncForm(request.POST)
    if not form.is_valid():
        return HttpResponseBadRequest('invalid')

    try:
        target = form.get_target()

        device = Device.objects.get(pk=device_id)
        device.sync_with(target)

    except ValueError, e:
        log('error while syncing device %s: %s' % (device_id, e))

    return HttpResponseRedirect('/device/%s' % device_id)

@login_required
def device_unsync(request, device_id):
    if request.method != 'GET':
        return HttpResponseNotAllowed(['GET'])

    device = Device.objects.get(pk=device_id)
    device.unsync()

    return HttpResponseRedirect('/device/%s' % device_id)

@login_required
def podcast_subscribe_url(request):
    url = request.GET.get('url')

    if url == None:
        raise Http404('http://my.gpodder.org/subscribe?url=http://www.example.com/podcast.xml')

    podcast, created = Podcast.objects.get_or_create(url=url,
            defaults={'title':url,'description':url,'last_update':datetime.now()})

    return HttpResponseRedirect('/podcast/%d/subscribe' % podcast.pk)


def author(request):
    current_site = Site.objects.get_current()
    return render_to_response('authors.html', {
        'url': current_site
    }, context_instance=RequestContext(request))

<|MERGE_RESOLUTION|>--- conflicted
+++ resolved
@@ -88,12 +88,7 @@
         current_site = Site.objects.get_current()
         return render_to_response('podcast.html', {
             'podcast': podcast,
-<<<<<<< HEAD
-            'url': current_site,
-            'anonymous': True
-=======
             'url': current_site
->>>>>>> f82b8e0c
         }, context_instance=RequestContext(request))
 
 
