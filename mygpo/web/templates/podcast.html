--- conflicted
+++ resolved
@@ -119,12 +119,8 @@
      </tr>
     {% endfor %}
    </table>
-  {% endif %} 
-<<<<<<< HEAD
   {% endif %}
-=======
 
->>>>>>> ab452f37
   {% if not podcast.title %}
    <div class="info"><strong>{% trans "Why Unnamed Podcast?" %}</strong> {% trans "Because we display names after we have fetched the information form the feed -- and this may take some time. Until this is completed, the podcast will simply be called this way." %}</div>
   {% endif %}
