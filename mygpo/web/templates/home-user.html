{% extends "base.html" %}
{% load i18n %}

{% block content %}
  <h1>{% trans "Your Subscriptions" %}</h1>
  <p>{% trans "This page is currently in development." %}</p>
  <table style="width:100%;">
	<tr>
<<<<<<< HEAD
		<th style="padding-right:100px;"></th>
		<th style="padding-right:200px;">Title</th>
		<th style="padding-right:200px;">Latest Episode</th>
=======
		<th style="padding-right:100px;">{{ test }}</th>
		<th style="padding-right:200px;">Title</th>
		<!-- th style="padding-right:200px;">Latest Episode</th -->
>>>>>>> 8138990c
		<th style="padding-right:200px;">Devices</th>
	</tr>
       {% for s in subscriptionlist %}
	<tr>
<<<<<<< HEAD
		<td>{{ s.logo }}</td>
		<td>{{ s.title }}</td>
		<td>Episode</td>
		<td>{{ s.device }}</td>
	</tr>
       {% endfor %} 
=======
		<td> 
                  {% if s.logo %}
                  <img src="{{ s.logo }}" style="width:40px; height:30px;" />
                  {% endif %}                  
              </td>
		<td>{{ s.title }}</td>
		<!-- td>{{ s.episode }}</td -->
		<td>{{ s.device }}</td>
	</tr>
       {% endfor %}
>>>>>>> 8138990c
  </table>
{% endblock %}
<|MERGE_RESOLUTION|>--- conflicted
+++ resolved
@@ -6,27 +6,13 @@
   <p>{% trans "This page is currently in development." %}</p>
   <table style="width:100%;">
 	<tr>
-<<<<<<< HEAD
-		<th style="padding-right:100px;"></th>
-		<th style="padding-right:200px;">Title</th>
-		<th style="padding-right:200px;">Latest Episode</th>
-=======
 		<th style="padding-right:100px;">{{ test }}</th>
 		<th style="padding-right:200px;">Title</th>
 		<!-- th style="padding-right:200px;">Latest Episode</th -->
->>>>>>> 8138990c
 		<th style="padding-right:200px;">Devices</th>
 	</tr>
        {% for s in subscriptionlist %}
 	<tr>
-<<<<<<< HEAD
-		<td>{{ s.logo }}</td>
-		<td>{{ s.title }}</td>
-		<td>Episode</td>
-		<td>{{ s.device }}</td>
-	</tr>
-       {% endfor %} 
-=======
 		<td> 
                   {% if s.logo %}
                   <img src="{{ s.logo }}" style="width:40px; height:30px;" />
@@ -37,6 +23,5 @@
 		<td>{{ s.device }}</td>
 	</tr>
        {% endfor %}
->>>>>>> 8138990c
   </table>
 {% endblock %}
