--- conflicted
+++ resolved
@@ -28,25 +28,16 @@
 
 class SimpleWebTests(TestCase):
 
-<<<<<<< HEAD
-    def setUp(self):
-=======
     @classmethod
     def setUpClass(self):
->>>>>>> 1027c9c3
         self.user = User(username='web-test', email='web-test@example.com')
         self.user.set_password('pwd')
         self.user.save()
 
         self.auth_string = create_auth_string('test', 'pwd')
 
-<<<<<<< HEAD
-
-    def tearDown(self):
-=======
     @classmethod
     def tearDownClass(self):
->>>>>>> 1027c9c3
         self.user.delete()
 
     def test_access_parameterless_pages(self):
