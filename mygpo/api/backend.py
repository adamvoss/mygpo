--- conflicted
+++ resolved
@@ -19,13 +19,10 @@
 from functools import partial
 
 from mygpo.core.models import Podcast, Episode
-<<<<<<< HEAD
-from mygpo.users.models import Device, DeviceDoesNotExist, PodcastUserState
+from mygpo.users.models import EpisodeUserState, Device, DeviceDoesNotExist, \
+         PodcastUserState
 from mygpo.decorators import repeat_on_conflict
 from mygpo.couch import bulk_save_retry
-=======
-from mygpo.users.models import EpisodeUserState, Device, DeviceDoesNotExist
-from mygpo.decorators import repeat_on_conflict
 from mygpo.json import json
 from mygpo.couchdb import bulk_save_retry, get_main_database
 
@@ -51,7 +48,6 @@
             # don't re-add rand_iter
             pass
 
->>>>>>> 92745c24
 
 
 def get_podcast_count_for_language():
