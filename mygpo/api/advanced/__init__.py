--- conflicted
+++ resolved
@@ -246,11 +246,7 @@
     if device is not None:
         args['device_id'] = device.id
 
-<<<<<<< HEAD
-    actions = EpisodeAction.filter(user._id, since, **args)
-=======
     actions = EpisodeAction.filter(user._id, since, until, **args)
->>>>>>> d8e72ae1
 
     if version == 1:
         actions = imap(convert_position, actions)
