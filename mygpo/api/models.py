#
# This file is part of my.gpodder.org.
#
# my.gpodder.org is free software: you can redistribute it and/or modify it
# under the terms of the GNU Affero General Public License as published by
# the Free Software Foundation, either version 3 of the License, or (at your
# option) any later version.
#
# my.gpodder.org is distributed in the hope that it will be useful, but
# WITHOUT ANY WARRANTY; without even the implied warranty of MERCHANTABILITY
# or FITNESS FOR A PARTICULAR PURPOSE. See the GNU Affero General Public
# License for more details.
#
# You should have received a copy of the GNU Affero General Public License
# along with my.gpodder.org. If not, see <http://www.gnu.org/licenses/>.
#

from django.db import models
from django.contrib.auth.models import User, UserManager
from datetime import datetime
import hashlib

EPISODE_ACTION_TYPES = (
        ('download', 'downloaded'),
        ('play',     'played'),
<<<<<<< HEAD
        ('sync',     'synced'),
        ('lock',     'locked'),
        ('delete',   'deleted')
=======
        ('delete',   'deleted'),
        ('new',      'marked new')
>>>>>>> 111b10b3
    )

DEVICE_TYPES = (
        ('desktop', 'Desktop'),
        ('laptop', 'Laptop'),
        ('mobile', 'Mobile'),
        ('server', 'Server'),
        ('other', 'Other')
    )

SUBSCRIBE_ACTION = 1
UNSUBSCRIBE_ACTION = -1

class UserProfile(models.Model):
    user = models.ForeignKey(User, unique=True, db_column='user_ptr_id')

    public_profile = models.BooleanField(default=True)
    generated_id = models.BooleanField(default=False)

    def __unicode__(self):
        return '%s (%s, %s)' % (self.user.username, self.public_profile, self.generated_id)

    class Meta:
        db_table = 'user'

class Podcast(models.Model):
    url = models.URLField(unique=True)
    title = models.CharField(max_length=100)
    description = models.TextField()
    link = models.URLField()
    last_update = models.DateTimeField(null=True,blank=True)
    logo_url = models.CharField(max_length=1000)
    
    def subscriptions(self):
        return Subscription.objects.filter(podcast=self)
    
    def subscription_count(self):
        return self.subscriptions().count()

    def logo_shortname(self):
        return hashlib.sha1(self.logo_url).hexdigest()

    def __unicode__(self):
        return self.title if self.title != '' else self.url
    
    class Meta:
        db_table = 'podcast'

class Episode(models.Model):
    podcast = models.ForeignKey(Podcast)
    url = models.URLField(unique=True)
    title = models.CharField(max_length=100)
    description = models.TextField()
    link = models.URLField()

    def __unicode__(self):
        return self.title
    
    class Meta:
        db_table = 'episode'

class SyncGroup(models.Model):
    """
    Devices that should be synced with each other need to be grouped
    in a SyncGroup.

    SyncGroups are automatically created by calling
    device.sync_with(other_device), but can also be created manually.

    device.sync() synchronizes the device for which the method is called
    with the other devices in its SyncGroup.
    """
    user = models.ForeignKey(User)

    def __unicode__(self):
        devices = [d.name for d in Device.objects.filter(sync_group=self)]
        return '%s - %s' % (self.user, ', '.join(devices))

    def devices(self):
        return Device.objects.filter(sync_group=self)

    def add(self, device):
        if device.sync_group == self: return
        if device.sync_group != None:
            device.unsync()

        device.sync_group = self
        device.save()

    class Meta:
        db_table = 'sync_group'


class Device(models.Model):
    user = models.ForeignKey(User)
    uid = models.SlugField(max_length=50)
    name = models.CharField(max_length=100)
    type = models.CharField(max_length=10, choices=DEVICE_TYPES)
    sync_group = models.ForeignKey(SyncGroup, blank=True, null=True)

    def __unicode__(self):
        return '%s - %s (%s)' % (self.user, self.name, self.type)

    def get_subscriptions(self):
        #self.sync()
        return Subscription.objects.filter(device=self)

    def sync(self):
        for s in self.get_sync_actions():
            SubscriptionAction.objects.create(device=self, podcast=s.podcast, timestamp=s.timestamp, action=s.action)

    def sync_targets(self):
        """
        returns all Devices and SyncGroups that can be used as a parameter for self.sync_with()
        """
        sync_targets = list(Device.objects.filter(user=self.user, sync_group=None).exclude(pk=self.id))

        sync_groups = SyncGroup.objects.filter(user=self.user)
        if self.sync_group != None: sync_groups = sync_groups.exclude(pk=self.sync_group.id)

        sync_targets.extend( list(sync_groups) )
        return sync_targets


    def get_sync_actions(self):
        """
        returns the SyncGroupSubscriptionActions correspond to the
        SubscriptionActions that need to be saved for the current device
        to synchronize it with its SyncGroup
        """
        if self.sync_group == None:
            return []

        devices = self.sync_group.devices().exclude(pk=self.id)

        sync_actions = self.latest_actions()

        for d in devices:
            a = d.latest_actions()
            for s in a.keys():
                if not sync_actions.has_key(s):
		    if a[s].action == SUBSCRIBE_ACTION:
			sync_actions[s] = a[s]
		elif a[s].newer_than(sync_actions[s]) and (sync_actions[s].action != a[s].action):
                        sync_actions[s] = a[s]

	#remove actions that did not change
	current_state = self.latest_actions()
	for podcast in current_state.keys():
	    if sync_actions[podcast] == current_state[podcast]:
		del sync_actions[podcast]

        return sync_actions

    def latest_actions(self):
        """
        returns the latest action for each podcast
        that has an action on this device
        """
        #all podcasts that have an action on this device
        podcasts = [sa.podcast for sa in SubscriptionAction.objects.filter(device=self)]
        podcasts = list(set(podcasts)) #remove duplicates

        actions = {}
        for p in podcasts:
            actions[p] = self.latest_action(p)

        return actions

    def latest_action(self, podcast):
        """
        returns the latest action for the given podcast on this device
        """
        actions = SubscriptionAction.objects.filter(podcast=podcast,device=self).order_by('-timestamp', '-id')
        if len(actions) == 0:
            return None
        else:
            return actions[0]

    def sync_with(self, other):
        """
        set the device to be synchronized with other, which can either be a Device or a SyncGroup.
        this method places them in the same SyncGroup. get_sync_actions() can
        then return the SyncGroupSubscriptionActions for brining the device
        in sync with its group
        """
        if self.user != other.user:
            raise ValueError('the devices belong to different users')

        if isinstance(other, SyncGroup):
            other.add(self)
            self.save()
            return

        if self.sync_group == other.sync_group and self.sync_group != None:
            return

        if self.sync_group != None:
            if other.sync_group == None:
                self.sync_group.add(other)

            else:
                raise ValueError('the devices are in different sync groups')

        else:
            if other.sync_group == None:
                g = SyncGroup.objects.create(user=self.user)
                g.add(self)
                g.add(other)

            else:
                oter.sync_group.add(self)

    def unsync(self):
        """
        stops synchronizing the device
        this method removes the device from its SyncGroup. If only one
        device remains in the SyncGroup, it is removed so the device can
        be used in other groups.
        """
        if self.sync_group == None:
            raise ValueError('the device is not synced')

        g = self.sync_group
        self.sync_group = None
        self.save()

        devices = Device.objects.filter(sync_group=g)
        if devices.count() == 1:
            d = devices[0]
            d.sync_group = None
            d.save()

        g.delete()

    class Meta:
        db_table = 'device'

class EpisodeAction(models.Model):
    user = models.ForeignKey(User, primary_key=True)
    episode = models.ForeignKey(Episode)
    device = models.ForeignKey(Device,)
    action = models.IntegerField(choices=EPISODE_ACTION_TYPES)
    timestamp = models.DateTimeField(default=datetime.now)
    playmark = models.IntegerField()

    def __unicode__(self):
        return '%s %s %s' % self.user, self.action, self.episode

    class Meta:
        db_table = 'episode_log'
        unique_together = ('user', 'episode', 'timestamp')


class Subscription(models.Model):
    device = models.ForeignKey(Device, primary_key=True)
    podcast = models.ForeignKey(Podcast)
    user = models.ForeignKey(User)
    subscribed_since = models.DateTimeField()

    def __unicode__(self):
        return '%s - %s on %s' % (self.device.user, self.podcast, self.device)
    
    class Meta:
        db_table = 'current_subscription'

class SubscriptionAction(models.Model):
    device = models.ForeignKey(Device)
    podcast = models.ForeignKey(Podcast)
    action = models.IntegerField()
    timestamp = models.DateTimeField(blank=True, default=datetime.now)

    def action_string(self):
        return 'subscribe' if self.action == SUBSCRIBE_ACTION else 'unsubscribe'

    def newer_than(self, action):
        if (self.timestamp == action.timestamp): return self.id > action.id
	return self.timestamp > action.timestamp

    def __unicode__(self):
        return '%s %s %s %s' % (self.device.user, self.device, self.action_string(), self.podcast)

    class Meta:
        db_table = 'subscription_log'
        unique_together = ('device', 'podcast', 'timestamp')
<|MERGE_RESOLUTION|>--- conflicted
+++ resolved
@@ -23,14 +23,8 @@
 EPISODE_ACTION_TYPES = (
         ('download', 'downloaded'),
         ('play',     'played'),
-<<<<<<< HEAD
-        ('sync',     'synced'),
-        ('lock',     'locked'),
-        ('delete',   'deleted')
-=======
         ('delete',   'deleted'),
         ('new',      'marked new')
->>>>>>> 111b10b3
     )
 
 DEVICE_TYPES = (
