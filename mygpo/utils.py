#
# This file is part of my.gpodder.org.
#
# my.gpodder.org is free software: you can redistribute it and/or modify it
# under the terms of the GNU Affero General Public License as published by
# the Free Software Foundation, either version 3 of the License, or (at your
# option) any later version.
#
# my.gpodder.org is distributed in the hope that it will be useful, but
# WITHOUT ANY WARRANTY; without even the implied warranty of MERCHANTABILITY
# or FITNESS FOR A PARTICULAR PURPOSE. See the GNU Affero General Public
# License for more details.
#
# You should have received a copy of the GNU Affero General Public License
# along with my.gpodder.org. If not, see <http://www.gnu.org/licenses/>.
#

import operator
import sys
import re
import collections
from datetime import datetime, timedelta, date
import time
import hashlib
import urlparse
import urllib
import urllib2

from django.conf import settings


def daterange(from_date, to_date=None, leap=timedelta(days=1)):
    """
    >>> from_d = datetime(2010, 01, 01)
    >>> to_d = datetime(2010, 01, 05)
    >>> list(daterange(from_d, to_d))
    [datetime.datetime(2010, 1, 1, 0, 0), datetime.datetime(2010, 1, 2, 0, 0), datetime.datetime(2010, 1, 3, 0, 0), datetime.datetime(2010, 1, 4, 0, 0), datetime.datetime(2010, 1, 5, 0, 0)]
    """

    if to_date is None:
        if isinstance(from_date, datetime):
            to_date = datetime.now()
        else:
            to_date = date.today()

    while from_date <= to_date:
        yield from_date
        from_date = from_date + leap
    return

def format_time(value):
    """Format an offset (in seconds) to a string

    The offset should be an integer or float value.

    >>> format_time(0)
    '00:00'
    >>> format_time(20)
    '00:20'
    >>> format_time(3600)
    '01:00:00'
    >>> format_time(10921)
    '03:02:01'
    """
    try:
        dt = datetime.utcfromtimestamp(value)
    except ValueError:
        return ''

    if dt.hour == 0:
        return dt.strftime('%M:%S')
    else:
        return dt.strftime('%H:%M:%S')

def parse_time(value):
    """
    >>> parse_time(10)
    10

    >>> parse_time('05:10') #5*60+10
    310

    >>> parse_time('1:05:10') #60*60+5*60+10
    3910
    """
    if value is None:
        raise ValueError('None value in parse_time')

    if isinstance(value, int):
        # Don't need to parse already-converted time value
        return value

    if value == '':
        raise ValueError('Empty valueing in parse_time')

    for format in ('%H:%M:%S', '%M:%S'):
        try:
            t = time.strptime(value, format)
            return t.tm_hour * 60*60 + t.tm_min * 60 + t.tm_sec
        except ValueError, e:
            continue

    return int(value)


def parse_bool(val):
    """
    >>> parse_bool('True')
    True

    >>> parse_bool('true')
    True

    >>> parse_bool('')
    False
    """
    if isinstance(val, bool):
        return val
    if val.lower() == 'true':
        return True
    return False


def iterate_together(lists, key=lambda x: x, reverse=False):
    """
    takes ordered, possibly sparse, lists with similar items
    (some items have a corresponding item in the other lists, some don't).

    It then yield tuples of corresponding items, where one element is None is
    there is no corresponding entry in one of the lists.

    Tuples where both elements are None are skipped.

    The results of the key method are used for the comparisons.

    If reverse is True, the lists are expected to be sorted in reverse order
    and the results will also be sorted reverse

    >>> list(iterate_together([range(1, 3), range(1, 4, 2)]))
    [(1, 1), (2, None), (None, 3)]

    >>> list(iterate_together([[], []]))
    []

    >>> list(iterate_together([range(1, 3), range(3, 5)]))
    [(1, None), (2, None), (None, 3), (None, 4)]

    >>> list(iterate_together([range(1, 3), []]))
    [(1, None), (2, None)]

    >>> list(iterate_together([[1, None, 3], [None, None, 3]]))
    [(1, None), (3, 3)]
    """

    Next = collections.namedtuple('Next', 'item more')
    min_ = min if not reverse else max
    lt_  = operator.lt if not reverse else operator.gt

    lists = [iter(l) for l in lists]

    def _take(it):
        try:
            i = it.next()
            while i is None:
                i = it.next()
            return Next(i, True)
        except StopIteration:
            return Next(None, False)

    def new_res():
        return [None]*len(lists)

    # take first bunch of items
    items = [_take(l) for l in lists]

    while any(i.item is not None or i.more for i in items):

        res = new_res()

        for n, item in enumerate(items):

            if item.item is None:
                continue

            if all(x is None for x in res):
                res[n] = item.item
                continue

            min_v = min_(filter(lambda x: x is not None, res), key=key)

            if key(item.item) == key(min_v):
                res[n] = item.item

            elif lt_(key(item.item), key(min_v)):
                res = new_res()
                res[n] = item.item

        for n, x in enumerate(res):
            if x is not None:
                items[n] = _take(lists[n])

        yield tuple(res)


def progress(val, max_val, status_str='', max_width=50, stream=sys.stdout):

    # progress as percentage
    percentage_str = '{val:.2%}'.format(val=float(val)/max_val)

    # progress bar filled with #s
    progress_str = '#'*int(float(val)/max_val*max_width) + \
                   ' ' * (max_width-(int(float(val)/max_val*max_width)))

    #insert percentage into bar
    percentage_start = int((max_width-len(percentage_str))/2)
    progress_str = progress_str[:percentage_start] + \
                   percentage_str + \
                   progress_str[percentage_start+len(percentage_str):]

    print >> stream, '\r',
    print >> stream, '[ %s ] %s / %s | %s' % (
        progress_str,
        val,
        max_val,
        status_str),
    stream.flush()


def set_cmp(list, simplify):
    """
    Builds a set out of a list but uses the results of simplify to determine equality between items
    """
    simpl = lambda x: (simplify(x), x)
    lst = dict(map(simpl, list))
    return lst.values()


def first(it):
    """
    returns the first not-None object or None if the iterator is exhausted
    """
    for x in it:
        if x != None:
            return x
    return None


def intersect(a, b):
     return list(set(a) & set(b))



def remove_control_chars(s):
    import unicodedata, re

    all_chars = (unichr(i) for i in xrange(0x110000))
    control_chars = ''.join(map(unichr, range(0,32) + range(127,160)))
    control_char_re = re.compile('[%s]' % re.escape(control_chars))

    return control_char_re.sub('', s)


def unzip(a):
    return tuple(map(list,zip(*a)))


def parse_range(s, min, max, default=None):
    """
    Parses the string and returns its value. If the value is outside the given
    range, its closest number within the range is returned

    >>> parse_range('5', 0, 10)
    5

    >>> parse_range('0', 5, 10)
    5

    >>> parse_range('15',0, 10)
    10

    >>> parse_range('x', 0, 20)
    10

    >>> parse_range('x', 0, 20, 20)
    20
    """
    try:
        val = int(s)
        if val < min:
            return min
        if val > max:
            return max
        return val

    except (ValueError, TypeError):
        return default if default is not None else (max-min)/2



def flatten(l):
    return [item for sublist in l for item in sublist]


def linearize(key, iterators, reverse=False):
    """
    Linearizes a number of iterators, sorted by some comparison function
    """

    iters = [iter(i) for i in iterators]
    vals = []
    for i in iters:
        try:
            v = i.next()
            vals. append( (v, i) )
        except StopIteration:
            continue

    while vals:
        vals = sorted(vals, key=lambda x: key(x[0]), reverse=reverse)
        val, it = vals.pop(0)
        yield val
        try:
            next_val = it.next()
            vals.append( (next_val, it) )
        except StopIteration:
            pass


def skip_pairs(iterator, cmp=cmp):
    """ Skips pairs of equal items

    >>> list(skip_pairs([]))
    []

    >>> list(skip_pairs([1]))
    [1]

    >>> list(skip_pairs([1, 2, 3]))
    [1, 2, 3]

    >>> list(skip_pairs([1, 1]))
    []

    >>> list(skip_pairs([1, 2, 2]))
    [1]

    >>> list(skip_pairs([1, 2, 2, 3]))
    [1, 3]

    >>> list(skip_pairs([1, 2, 2, 2]))
    [1, 2]

    >>> list(skip_pairs([1, 2, 2, 2, 2, 3]))
    [1, 3]
    """

    iterator = iter(iterator)
    next = iterator.next()

    while True:
        item = next
        try:
            next = iterator.next()
        except StopIteration as e:
            yield item
            raise e

        if cmp(item, next) == 0:
            next = iterator.next()
        else:
            yield item


def get_timestamp(datetime_obj):
    """ Returns the timestamp as an int for the given datetime object

    >>> get_timestamp(datetime(2011, 4, 7, 9, 30, 6))
    1302168606

    >>> get_timestamp(datetime(1970, 1, 1, 0, 0, 0))
    0
    """
    return int(time.mktime(datetime_obj.timetuple()))



re_url = re.compile('^https?://')

def is_url(string):
    """ Returns true if a string looks like an URL

    >>> is_url('http://example.com/some-path/file.xml')
    True

    >>> is_url('something else')
    False
    """

    return bool(re_url.match(string))



# from http://stackoverflow.com/questions/2892931/longest-common-substring-from-more-than-two-strings-python
# this does not increase asymptotical complexity
# but can still waste more time than it saves.
def shortest_of(strings):
    return min(strings, key=len)

def longest_substr(strings):
    """
    Returns the longest common substring of the given strings
    """

    substr = ""
    if not strings:
        return substr
    reference = shortest_of(strings) #strings[0]
    length = len(reference)
    #find a suitable slice i:j
    for i in xrange(length):
        #only consider strings long at least len(substr) + 1
        for j in xrange(i + len(substr) + 1, length):
            candidate = reference[i:j]
            if all(candidate in text for text in strings):
                substr = candidate
    return substr



def additional_value(it, gen_val, val_changed=lambda _: True):
    """ Provides an additional value to the elements, calculated when needed

    For the elements from the iterator, some additional value can be computed
    by gen_val (which might be an expensive computation).

    If the elements in the iterator are ordered so that some subsequent
    elements would generate the same additional value, val_changed can be
    provided, which receives the next element from the iterator and the
    previous additional value. If the element would generate the same
    additional value (val_changed returns False), its computation is skipped.

    >>> # get the next full hundred higher than x
    >>> # this will probably be an expensive calculation
    >>> next_hundred = lambda x: x + 100-(x % 100)

    >>> # returns True if h is not the value that next_hundred(x) would provide
    >>> # this should be a relatively cheap calculation, compared to the above
    >>> diff_hundred = lambda x, h: (h-x) < 0 or (h - x) > 100

    >>> xs = [0, 50, 100, 101, 199, 200, 201]
    >>> list(additional_value(xs, next_hundred, diff_hundred))
    [(0, 100), (50, 100), (100, 100), (101, 200), (199, 200), (200, 200), (201, 300)]
    """

    _none = object()
    current = _none

    for x in it:
        if current is _none or val_changed(x, current):
            current = gen_val(x)

        yield (x, current)


def file_hash(f, h=hashlib.md5, block_size=2**20):
    """ returns the hash of the contents of a file """
    f_hash = h()
    for chunk in iter(lambda: f.read(block_size), ''):
         f_hash.update(chunk)
    return f_hash



def split_list(l, prop):
    """ split elements that satisfy a property, and those that don't """
    match   = filter(prop, l)
    nomatch = [x for x in l if x not in match]
    return match, nomatch


<<<<<<< HEAD
def sorted_chain(links, key, reverse=False):
    """ Takes a list of iters can iterates over sorted elements

    Each elment of links should be a tuple of (sort_key, iterator). The
    elements of each iterator should be sorted already. sort_key should
    indicate the key of the first element and needs to be comparable to the
    result of key(elem).

    The function returns an iterator over the globally sorted element that
    ensures that as little iterators as possible are evaluated.  When
    evaluating """

    # mixed_list initially contains all placeholders; later evaluated
    # elements (from the iterators) are mixed in
    mixed_list = [(k, link, True) for k, link in links]

    while mixed_list:
        _, item, expand = mixed_list.pop(0)

        # found an element (from an earlier expansion), yield it
        if not expand:
            yield item
            continue

        # found an iter that needs to be expanded.
        # The iterator is fully consumed
        new_items = [(key(i), i, False) for i in item]

        # sort links (placeholders) and elements together
        mixed_list = sorted(mixed_list + new_items, key=lambda (k, _v, _e): k,
                reverse=reverse)
=======
def url_add_authentication(url, username, password):
    """
    Adds authentication data (username, password) to a given
    URL in order to construct an authenticated URL.

    >>> url_add_authentication('https://host.com/', '', None)
    'https://host.com/'
    >>> url_add_authentication('http://example.org/', None, None)
    'http://example.org/'
    >>> url_add_authentication('telnet://host.com/', 'foo', 'bar')
    'telnet://foo:bar@host.com/'
    >>> url_add_authentication('ftp://example.org', 'billy', None)
    'ftp://billy@example.org'
    >>> url_add_authentication('ftp://example.org', 'billy', '')
    'ftp://billy:@example.org'
    >>> url_add_authentication('http://localhost/x', 'aa', 'bc')
    'http://aa:bc@localhost/x'
    >>> url_add_authentication('http://blubb.lan/u.html', 'i/o', 'P@ss:')
    'http://i%2Fo:P@ss:@blubb.lan/u.html'
    >>> url_add_authentication('http://a:b@x.org/', 'c', 'd')
    'http://c:d@x.org/'
    >>> url_add_authentication('http://i%2F:P%40%3A@cx.lan', 'P@x', 'i/')
    'http://P@x:i%2F@cx.lan'
    >>> url_add_authentication('http://x.org/', 'a b', 'c d')
    'http://a%20b:c%20d@x.org/'
    """
    if username is None or username == '':
        return url

    # Relaxations of the strict quoting rules (bug 1521):
    # 1. Accept '@' in username and password
    # 2. Acecpt ':' in password only
    username = urllib.quote(username, safe='@')

    if password is not None:
        password = urllib.quote(password, safe='@:')
        auth_string = ':'.join((username, password))
    else:
        auth_string = username

    url = url_strip_authentication(url)

    url_parts = list(urlparse.urlsplit(url))
    # url_parts[1] is the HOST part of the URL
    url_parts[1] = '@'.join((auth_string, url_parts[1]))

    return urlparse.urlunsplit(url_parts)


def urlopen(url, headers=None, data=None):
    """
    An URL opener with the User-agent set to gPodder (with version)
    """
    username, password = username_password_from_url(url)
    if username is not None or password is not None:
        url = url_strip_authentication(url)
        password_mgr = urllib2.HTTPPasswordMgrWithDefaultRealm()
        password_mgr.add_password(None, url, username, password)
        handler = urllib2.HTTPBasicAuthHandler(password_mgr)
        opener = urllib2.build_opener(handler)
    else:
        opener = urllib2.build_opener()

    if headers is None:
        headers = {}
    else:
        headers = dict(headers)

    headers.update({'User-agent': settings.USER_AGENT})
    request = urllib2.Request(url, data=data, headers=headers)
    return opener.open(request)



def username_password_from_url(url):
    r"""
    Returns a tuple (username,password) containing authentication
    data from the specified URL or (None,None) if no authentication
    data can be found in the URL.

    See Section 3.1 of RFC 1738 (http://www.ietf.org/rfc/rfc1738.txt)

    >>> username_password_from_url('https://@host.com/')
    ('', None)
    >>> username_password_from_url('telnet://host.com/')
    (None, None)
    >>> username_password_from_url('ftp://foo:@host.com/')
    ('foo', '')
    >>> username_password_from_url('http://a:b@host.com/')
    ('a', 'b')
    >>> username_password_from_url(1)
    Traceback (most recent call last):
      ...
    ValueError: URL has to be a string or unicode object.
    >>> username_password_from_url(None)
    Traceback (most recent call last):
      ...
    ValueError: URL has to be a string or unicode object.
    >>> username_password_from_url('http://a@b:c@host.com/')
    ('a@b', 'c')
    >>> username_password_from_url('ftp://a:b:c@host.com/')
    ('a', 'b:c')
    >>> username_password_from_url('http://i%2Fo:P%40ss%3A@host.com/')
    ('i/o', 'P@ss:')
    >>> username_password_from_url('ftp://%C3%B6sterreich@host.com/')
    ('\xc3\xb6sterreich', None)
    >>> username_password_from_url('http://w%20x:y%20z@example.org/')
    ('w x', 'y z')
    >>> username_password_from_url('http://example.com/x@y:z@test.com/')
    (None, None)
    """
    if type(url) not in (str, unicode):
        raise ValueError('URL has to be a string or unicode object.')

    (username, password) = (None, None)

    (scheme, netloc, path, params, query, fragment) = urlparse.urlparse(url)

    if '@' in netloc:
        (authentication, netloc) = netloc.rsplit('@', 1)
        if ':' in authentication:
            (username, password) = authentication.split(':', 1)

            # RFC1738 dictates that we should not allow ['/', '@', ':']
            # characters in the username and password field (Section 3.1):
            #
            # 1. The "/" can't be in there at this point because of the way
            #    urlparse (which we use above) works.
            # 2. Due to gPodder bug 1521, we allow "@" in the username and
            #    password field. We use netloc.rsplit('@', 1), which will
            #    make sure that we split it at the last '@' in netloc.
            # 3. The colon must be excluded (RFC2617, Section 2) in the
            #    username, but is apparently allowed in the password. This
            #    is handled by the authentication.split(':', 1) above, and
            #    will cause any extraneous ':'s to be part of the password.

            username = urllib.unquote(username)
            password = urllib.unquote(password)
        else:
            username = urllib.unquote(authentication)

    return (username, password)


def url_strip_authentication(url):
    """
    Strips authentication data from an URL. Returns the URL with
    the authentication data removed from it.

    >>> url_strip_authentication('https://host.com/')
    'https://host.com/'
    >>> url_strip_authentication('telnet://foo:bar@host.com/')
    'telnet://host.com/'
    >>> url_strip_authentication('ftp://billy@example.org')
    'ftp://example.org'
    >>> url_strip_authentication('ftp://billy:@example.org')
    'ftp://example.org'
    >>> url_strip_authentication('http://aa:bc@localhost/x')
    'http://localhost/x'
    >>> url_strip_authentication('http://i%2Fo:P%40ss%3A@blubb.lan/u.html')
    'http://blubb.lan/u.html'
    >>> url_strip_authentication('http://c:d@x.org/')
    'http://x.org/'
    >>> url_strip_authentication('http://P%40%3A:i%2F@cx.lan')
    'http://cx.lan'
    >>> url_strip_authentication('http://x@x.com:s3cret@example.com/')
    'http://example.com/'
    """
    url_parts = list(urlparse.urlsplit(url))
    # url_parts[1] is the HOST part of the URL

    # Remove existing authentication data
    if '@' in url_parts[1]:
        url_parts[1] = url_parts[1].rsplit('@', 1)[1]

    return urlparse.urlunsplit(url_parts)


def sanitize_encoding(filename):
    r"""
    Generate a sanitized version of a string (i.e.
    remove invalid characters and encode in the
    detected native language encoding).

    >>> sanitize_encoding('\x80')
    ''
    >>> sanitize_encoding(u'unicode')
    'unicode'
    """
    # The encoding problem goes away in Python 3.. hopefully!
    if sys.version_info >= (3, 0):
        return filename

    global encoding
    if not isinstance(filename, unicode):
        filename = filename.decode(encoding, 'ignore')
    return filename.encode(encoding, 'ignore')
>>>>>>> 9cc3b648
<|MERGE_RESOLUTION|>--- conflicted
+++ resolved
@@ -478,7 +478,6 @@
     return match, nomatch
 
 
-<<<<<<< HEAD
 def sorted_chain(links, key, reverse=False):
     """ Takes a list of iters can iterates over sorted elements
 
@@ -510,7 +509,8 @@
         # sort links (placeholders) and elements together
         mixed_list = sorted(mixed_list + new_items, key=lambda (k, _v, _e): k,
                 reverse=reverse)
-=======
+
+
 def url_add_authentication(url, username, password):
     """
     Adds authentication data (username, password) to a given
@@ -707,5 +707,4 @@
     global encoding
     if not isinstance(filename, unicode):
         filename = filename.decode(encoding, 'ignore')
-    return filename.encode(encoding, 'ignore')
->>>>>>> 9cc3b648
+    return filename.encode(encoding, 'ignore')