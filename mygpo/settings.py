--- conflicted
+++ resolved
@@ -22,32 +22,12 @@
 import dj_database_url
 
 
-<<<<<<< HEAD
-def parse_bool(s):
-    """ parses a boolean setting """
-    if isinstance(s, bool):
-        return s
-    s = s.lower.strip()
-    return s not in ('n', 'no', 'false', '0', 'off')
-
-
 def parse_int(s):
     return int(str(s))
 
 
 def parse_strlist(s):
     return [item.strip() for item in s.split(',')]
-
-
-BASE_DIR = os.path.dirname(os.path.abspath(__file__))
-
-# http://code.djangoproject.com/wiki/BackwardsIncompatibleChanges#ChangedthewayURLpathsaredetermined
-FORCE_SCRIPT_NAME = ""
-
-DEBUG = parse_bool(os.getenv('DEBUG', True))
-TEMPLATE_DEBUG = DEBUG
-=======
-BASE_DIR = os.path.dirname(os.path.abspath(__file__))
 
 
 def get_bool(name, default):
@@ -61,9 +41,11 @@
         return None
     return int(value)
 
->>>>>>> 5cd52a54
-
-DEBUG = get_bool('DEBUG', False)
+
+BASE_DIR = os.path.dirname(os.path.abspath(__file__))
+
+DEBUG = get_bool(os.getenv('DEBUG', True))
+
 
 ADMINS = re.findall(r'\s*([^<]+) <([^>]+)>\s*', os.getenv('ADMINS', ''))
 
@@ -207,14 +189,6 @@
     if not DEBUG:
         INSTALLED_APPS += ('opbeat.contrib.django', )
 
-<<<<<<< HEAD
-
-TEST_RUNNER = 'mygpo.test.MygpoTestSuiteRunner'
-
-
-ACCOUNT_ACTIVATION_DAYS = parse_int(os.getenv('ACCOUNT_ACTIVATION_DAYS', 7))
-
-=======
         # add opbeat middleware to the beginning of the middleware classes list
         MIDDLEWARE_CLASSES = \
             ('opbeat.contrib.django.middleware.OpbeatAPMMiddleware',) + \
@@ -224,8 +198,8 @@
     pass
 
 
-ACCOUNT_ACTIVATION_DAYS = int(os.getenv('ACCOUNT_ACTIVATION_DAYS', 7))
->>>>>>> 5cd52a54
+ACCOUNT_ACTIVATION_DAYS = parse_int(os.getenv('ACCOUNT_ACTIVATION_DAYS', 7))
+
 
 AUTHENTICATION_BACKENDS = (
     'mygpo.users.backend.CaseInsensitiveModelBackend',
@@ -246,15 +220,14 @@
 
 LOGIN_URL = '/login/'
 
-<<<<<<< HEAD
-CSRF_FAILURE_VIEW = 'mygpo.web.views.security.csrf_failure'
-
+CSRF_FAILURE_VIEW = 'mygpo.web.views.csrf_failure'
 
 DEFAULT_FROM_EMAIL = os.getenv('DEFAULT_FROM_EMAIL', '')
 
-
 SECRET_KEY = os.getenv('SECRET_KEY', '')
 
+if 'test' in sys.argv:
+    SECRET_KEY = 'test'
 
 GOOGLE_ANALYTICS_PROPERTY_ID = os.getenv('GOOGLE_ANALYTICS_PROPERTY_ID', '')
 
@@ -265,32 +238,14 @@
 
 FLICKR_API_KEY = os.getenv('FLICKR_API_KEY', '')
 
-
-MAINTENANCE = parse_bool(os.getenv('MAINTENANCE', False))
-=======
-CSRF_FAILURE_VIEW = 'mygpo.web.views.csrf_failure'
-
-
-DEFAULT_FROM_EMAIL = os.getenv('DEFAULT_FROM_EMAIL', '')
-
-SECRET_KEY = os.getenv('SECRET_KEY', '')
-
-if 'test' in sys.argv:
-    SECRET_KEY = 'test'
-
-GOOGLE_ANALYTICS_PROPERTY_ID = os.getenv('GOOGLE_ANALYTICS_PROPERTY_ID', '')
-
-DIRECTORY_EXCLUDED_TAGS = os.getenv('DIRECTORY_EXCLUDED_TAGS', '').split()
-
-FLICKR_API_KEY = os.getenv('FLICKR_API_KEY', '')
-
 SOUNDCLOUD_CONSUMER_KEY = os.getenv('SOUNDCLOUD_CONSUMER_KEY', '')
 
-MAINTENANCE = get_bool('MAINTENANCE', False)
+
+MAINTENANCE = get_bool(os.getenv('MAINTENANCE', False))
+
 
 
 ALLOWED_HOSTS = ['*']
->>>>>>> 5cd52a54
 
 
 LOGGING = {
