--- conflicted
+++ resolved
@@ -89,7 +89,6 @@
 )
 
 
-<<<<<<< HEAD
 # Media Files
 
 MEDIA_ROOT = os.path.abspath(os.path.join(BASE_DIR, '..', 'media'))
@@ -97,11 +96,6 @@
 MEDIA_URL = '/media/'
 
 
-# List of callables that know how to import templates from various sources.
-TEMPLATE_LOADERS = (
-    'django.template.loaders.app_directories.Loader',
-)
-=======
 TEMPLATES = [{
     'BACKEND': 'django.template.backends.django.DjangoTemplates',
     'DIRS': [],
@@ -134,7 +128,6 @@
     },
 }]
 
->>>>>>> 5cd52a54
 
 MIDDLEWARE_CLASSES = (
     'django.middleware.common.CommonMiddleware',
