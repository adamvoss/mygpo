# Django settings for mygpo project.
#
# This file is part of my.gpodder.org.
#
# my.gpodder.org is free software: you can redistribute it and/or modify it
# under the terms of the GNU Affero General Public License as published by
# the Free Software Foundation, either version 3 of the License, or (at your
# option) any later version.
#
# my.gpodder.org is distributed in the hope that it will be useful, but
# WITHOUT ANY WARRANTY; without even the implied warranty of MERCHANTABILITY
# or FITNESS FOR A PARTICULAR PURPOSE. See the GNU Affero General Public
# License for more details.
#
# You should have received a copy of the GNU Affero General Public License
# along with my.gpodder.org. If not, see <http://www.gnu.org/licenses/>.
#

import re
import sys
import os.path
import dj_database_url


BASE_DIR = os.path.dirname(os.path.abspath(__file__))


def get_bool(name, default):
    return os.getenv(name, str(default)).lower() == 'true'


def get_intOrNone(name, default):
    """ Parses the env variable, accepts ints and literal None"""
    value = os.getenv(name, str(default))
    if value.lower() == 'none':
        return None
    return int(value)


DEBUG = get_bool('DEBUG', False)

ADMINS = re.findall(r'\s*([^<]+) <([^>]+)>\s*', os.getenv('ADMINS', ''))

MANAGERS = ADMINS

DATABASES = {
    'default': dj_database_url.config(
        default='postgres://mygpo:mygpo@localhost/mygpo'),
}


_cache_used = bool(os.getenv('CACHE_BACKEND', False))

if _cache_used:
    CACHES = {}
    CACHES['default'] = {
        'BACKEND': os.getenv(
            'CACHE_BACKEND',
            'django.core.cache.backends.memcached.MemcachedCache'),
        'LOCATION': os.getenv('CACHE_LOCATION'),
    }


# Local time zone for this installation. Choices can be found here:
# http://en.wikipedia.org/wiki/List_of_tz_zones_by_name
# although not all choices may be available on all operating systems.
# If running in a Windows environment this must be set to the same as your
# system time zone.
TIME_ZONE = 'UTC'

# Language code for this installation. All choices can be found here:
# http://www.i18nguy.com/unicode/language-identifiers.html
LANGUAGE_CODE = 'en-us'

SITE_ID = 1

# If you set this to False, Django will make some optimizations so as not
# to load the internationalization machinery.
USE_I18N = True

STATIC_ROOT = 'staticfiles'
STATIC_URL = '/media/'

STATICFILES_DIRS = (
    os.path.abspath(os.path.join(BASE_DIR, '..', 'htdocs', 'media')),
)


TEMPLATES = [{
    'BACKEND': 'django.template.backends.django.DjangoTemplates',
    'DIRS': [],
    'OPTIONS': {
        'debug': DEBUG,
        'context_processors': [
                'django.contrib.auth.context_processors.auth',
                'django.template.context_processors.debug',
                'django.template.context_processors.i18n',
                'django.template.context_processors.media',
                'django.template.context_processors.static',
                'django.template.context_processors.tz',
                'django.contrib.messages.context_processors.messages',
                'mygpo.web.google.analytics',
                'mygpo.web.google.adsense',
                # make the debug variable available in templates
                # https://docs.djangoproject.com/en/dev/ref/templates/api/#django-core-context-processors-debug
                'django.core.context_processors.debug',

                # required so that the request obj can be accessed from
                # templates. this is used to direct users to previous
                # page after login
                'django.core.context_processors.request',
        ],
        'loaders': [
            ('django.template.loaders.cached.Loader', [
                'django.template.loaders.app_directories.Loader',
            ]),
        ],
    },
}]


MIDDLEWARE_CLASSES = (
    'django.middleware.common.CommonMiddleware',
    'django.middleware.csrf.CsrfViewMiddleware',
    'django.contrib.sessions.middleware.SessionMiddleware',
    'django.contrib.auth.middleware.AuthenticationMiddleware',
    'django.middleware.locale.LocaleMiddleware',
    'django.contrib.messages.middleware.MessageMiddleware',
)

ROOT_URLCONF = 'mygpo.urls'

INSTALLED_APPS = [
    'django.contrib.contenttypes',
    'django.contrib.messages',
    'django.contrib.admin',
    'django.contrib.humanize',
    'django.contrib.auth',
    'django.contrib.sessions',
    'django.contrib.staticfiles',
    'django.contrib.sites',
    'djcelery',
    'mygpo.core',
    'mygpo.podcasts',
    'mygpo.chapters',
    'mygpo.search',
    'mygpo.users',
    'mygpo.api',
    'mygpo.web',
    'mygpo.publisher',
    'mygpo.subscriptions',
    'mygpo.history',
    'mygpo.favorites',
    'mygpo.usersettings',
    'mygpo.data',
    'mygpo.userfeeds',
    'mygpo.suggestions',
    'mygpo.directory',
    'mygpo.categories',
    'mygpo.episodestates',
    'mygpo.maintenance',
    'mygpo.share',
    'mygpo.administration',
    'mygpo.pubsub',
    'mygpo.podcastlists',
    'mygpo.votes',
]

try:
    import debug_toolbar
<<<<<<< HEAD
    INSTALLED_APPS += ['debug_toolbar']
=======
    INSTALLED_APPS += ('debug_toolbar', )
    MIDDLEWARE_CLASSES += ('debug_toolbar.middleware.DebugToolbarMiddleware', )
>>>>>>> d26f4667

except ImportError:
    pass


try:
    import opbeat

    if not DEBUG:
        INSTALLED_APPS += ['opbeat.contrib.django']

        # add opbeat middleware to the beginning of the middleware classes list
        MIDDLEWARE_CLASSES = \
            ('opbeat.contrib.django.middleware.OpbeatAPMMiddleware',) + \
            MIDDLEWARE_CLASSES

except ImportError:
    pass


ACCOUNT_ACTIVATION_DAYS = int(os.getenv('ACCOUNT_ACTIVATION_DAYS', 7))

AUTHENTICATION_BACKENDS = (
    'mygpo.users.backend.CaseInsensitiveModelBackend',
    'mygpo.web.auth.EmailAuthenticationBackend',
)

SESSION_ENGINE = "django.contrib.sessions.backends.cached_db"

# TODO: use (default) JSON serializer for security
# this would currently fail as we're (de)serializing datetime objects
# https://docs.djangoproject.com/en/1.5/topics/http/sessions/#session-serialization
SESSION_SERIALIZER = 'django.contrib.sessions.serializers.PickleSerializer'


MESSAGE_STORAGE = 'django.contrib.messages.storage.session.SessionStorage'

USER_CLASS = 'mygpo.users.models.User'

LOGIN_URL = '/login/'

CSRF_FAILURE_VIEW = 'mygpo.web.views.csrf_failure'


DEFAULT_FROM_EMAIL = os.getenv('DEFAULT_FROM_EMAIL', '')

SECRET_KEY = os.getenv('SECRET_KEY', '')

if 'test' in sys.argv:
    SECRET_KEY = 'test'

GOOGLE_ANALYTICS_PROPERTY_ID = os.getenv('GOOGLE_ANALYTICS_PROPERTY_ID', '')

DIRECTORY_EXCLUDED_TAGS = os.getenv('DIRECTORY_EXCLUDED_TAGS', '').split()

FLICKR_API_KEY = os.getenv('FLICKR_API_KEY', '')

SOUNDCLOUD_CONSUMER_KEY = os.getenv('SOUNDCLOUD_CONSUMER_KEY', '')

MAINTENANCE = get_bool('MAINTENANCE', False)


ALLOWED_HOSTS = ['*']


LOGGING = {
    'version': 1,
    'disable_existing_loggers': False,
    'formatters': {
        'verbose': {
            'format': '%(asctime)s %(name)s %(levelname)s %(message)s',
        },
    },
    'filters': {
        'require_debug_false': {
            '()': 'django.utils.log.RequireDebugFalse'
        },
    },
    'handlers': {
        'console': {
            'level': os.getenv('LOGGING_CONSOLE_LEVEL', 'DEBUG'),
            'class': 'logging.StreamHandler',
            'formatter': 'verbose',
        },
        'mail_admins': {
            'level': 'ERROR',
            'filters': ['require_debug_false'],
            'class': 'django.utils.log.AdminEmailHandler',
        },
    },
    'loggers': {
        'django': {
            'handlers': os.getenv('LOGGING_DJANGO_HANDLERS',
                                  'console').split(),
            'propagate': True,
            'level': os.getenv('LOGGING_DJANGO_LEVEL', 'WARN'),
        },
        'mygpo': {
            'handlers': os.getenv('LOGGING_MYGPO_HANDLERS', 'console').split(),
            'level': os.getenv('LOGGING_MYGPO_LEVEL', 'INFO'),
        },
        'celery': {
            'handlers': os.getenv('LOGGING_CELERY_HANDLERS',
                                  'console').split(),
            'level': os.getenv('LOGGING_CELERY_LEVEL', 'DEBUG'),
        },
    },
}

_use_log_file = bool(os.getenv('LOGGING_FILENAME', False))

if _use_log_file:
    LOGGING['handlers']['file'] = {
        'level': 'INFO',
        'class': 'logging.handlers.RotatingFileHandler',
        'filename': os.getenv('LOGGING_FILENAME'),
        'maxBytes': 10000000,
        'backupCount': 10,
        'formatter': 'verbose',
    }


# minimum number of subscribers a podcast must have to be assigned a slug
PODCAST_SLUG_SUBSCRIBER_LIMIT = int(os.getenv(
                                    'PODCAST_SLUG_SUBSCRIBER_LIMIT', 10))

# minimum number of subscribers that a podcast needs to "push" one of its
# categories to the top
MIN_SUBSCRIBERS_CATEGORY = int(os.getenv('MIN_SUBSCRIBERS_CATEGORY', 10))

# maximum number of episode actions that the API processes immediatelly before
# returning the response. Larger requests will be handled in background.
# Handler can be set to None to disable
API_ACTIONS_MAX_NONBG = int(os.getenv('API_ACTIONS_MAX_NONBG', 100))
API_ACTIONS_BG_HANDLER = 'mygpo.api.tasks.episode_actions_celery_handler'


ADSENSE_CLIENT = os.getenv('ADSENSE_CLIENT', '')

ADSENSE_SLOT_BOTTOM = os.getenv('ADSENSE_SLOT_BOTTOM', '')

# we're running behind a proxy that sets the X-Forwarded-Proto header correctly
# see https://docs.djangoproject.com/en/dev/ref/settings/#secure-proxy-ssl-header
SECURE_PROXY_SSL_HEADER = ('HTTP_X_FORWARDED_PROTO', 'https')


# enabled access to staff-only areas with ?staff=<STAFF_TOKEN>
STAFF_TOKEN = os.getenv('STAFF_TOKEN', None)

# Flattr settings -- available after you register your app
FLATTR_KEY = os.getenv('FLATTR_KEY', '')
FLATTR_SECRET = os.getenv('FLATTR_SECRET', '')

# Flattr thing of the webservice. Will be flattr'd when a user sets
# the "Auto-Flattr gpodder.net" option
FLATTR_MYGPO_THING = os.getenv(
    'FLATTR_MYGPO_THING',
    'https://flattr.com/submit/auto?user_id=stefankoegl&url=http://gpodder.net'
)

# The User-Agent string used for outgoing HTTP requests
USER_AGENT = 'gpodder.net (+https://github.com/gpodder/mygpo)'

# Base URL of the website that is used if the actually used parameters is not
# available.  Request handlers, for example, can access the requested domain.
# Code that runs in background can not do this, and therefore requires a
# default value. This should be set to something like 'http://example.com'
DEFAULT_BASE_URL = os.getenv('DEFAULT_BASE_URL', '')


### Celery

BROKER_URL = os.getenv('BROKER_URL', 'redis://localhost')
CELERY_RESULT_BACKEND = 'djcelery.backends.database:DatabaseBackend'

SERVER_EMAIL = os.getenv('SERVER_EMAIL', 'no-reply@example.com')

CELERY_TASK_RESULT_EXPIRES = 60 * 60  # 1h expiry time in seconds

CELERY_ACCEPT_CONTENT = ['pickle', 'json']

CELERY_SEND_TASK_ERROR_EMAILS = get_bool('CELERY_SEND_TASK_ERROR_EMAILS',
                                         False)

BROKER_POOL_LIMIT = get_intOrNone('BROKER_POOL_LIMIT', 10)

### Google API

GOOGLE_CLIENT_ID = os.getenv('GOOGLE_CLIENT_ID', '')
GOOGLE_CLIENT_SECRET = os.getenv('GOOGLE_CLIENT_SECRET', '')

# URL where users of the site can get support
SUPPORT_URL = os.getenv('SUPPORT_URL', '')


FEEDSERVICE_URL = os.getenv('FEEDSERVICE_URL', 'http://feeds.gpodder.net/')

# Elasticsearch settings

ELASTICSEARCH_SERVER = os.getenv('ELASTICSEARCH_SERVER', '127.0.0.1:9200')
ELASTICSEARCH_INDEX = os.getenv('ELASTICSEARCH_INDEX', 'mygpo')
ELASTICSEARCH_TIMEOUT = float(os.getenv('ELASTICSEARCH_TIMEOUT', '2'))

# time for how long an activation is valid; after that, an unactivated user
# will be deleted
ACTIVATION_VALID_DAYS = int(os.getenv('ACTIVATION_VALID_DAYS', 10))


OPBEAT = {
    "ORGANIZATION_ID": os.getenv('OPBEAT_ORGANIZATION_ID', ''),
    "APP_ID": os.getenv('OPBEAT_APP_ID', ''),
    "SECRET_TOKEN": os.getenv('OPBEAT_SECRET_TOKEN', ''),
}


INTERNAL_IPS = os.getenv('INTERNAL_IPS', '').split()

EMAIL_BACKEND = os.getenv('EMAIL_BACKEND',
                          'django.core.mail.backends.smtp.EmailBackend')

PODCAST_AD_ID = os.getenv('PODCAST_AD_ID')<|MERGE_RESOLUTION|>--- conflicted
+++ resolved
@@ -168,12 +168,8 @@
 
 try:
     import debug_toolbar
-<<<<<<< HEAD
     INSTALLED_APPS += ['debug_toolbar']
-=======
-    INSTALLED_APPS += ('debug_toolbar', )
     MIDDLEWARE_CLASSES += ('debug_toolbar.middleware.DebugToolbarMiddleware', )
->>>>>>> d26f4667
 
 except ImportError:
     pass
