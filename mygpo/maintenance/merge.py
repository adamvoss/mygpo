--- conflicted
+++ resolved
@@ -52,8 +52,6 @@
         print
 
 
-<<<<<<< HEAD
-=======
         print 'Merging Podcasts by Old-Id'
         podcasts, total = get_view_count_iter(Podcast,
                 'podcasts/by_oldid',
@@ -75,7 +73,6 @@
                 merge_podcast_states)
         print
 
->>>>>>> 3248d063
 
     if episodes:
         print 'Merging Episodes by URL'
@@ -88,8 +85,6 @@
         print
 
 
-<<<<<<< HEAD
-=======
         print 'Merging Episodes by Old-Id'
         episodes, total = get_view_count_iter(Episode,
                 'episodes/by_oldid',
@@ -99,7 +94,6 @@
         merger(episodes, should_merge, no_merge_order, total, merge_episodes)
         print
 
->>>>>>> 3248d063
 
     if episode_states:
         print 'Merging Duplicate Episode States'
