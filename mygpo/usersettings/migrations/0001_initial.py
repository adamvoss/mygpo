--- conflicted
+++ resolved
@@ -22,7 +22,6 @@
                     auto_created=True,
                     primary_key=True)),
                 ('settings', models.TextField(default='{}')),
-<<<<<<< HEAD
                 ('object_id', models.UUIDField(
                     max_length=32,
                     null=True,
@@ -31,10 +30,6 @@
                     blank=True,
                     to='contenttypes.ContentType',
                     null=True)),
-=======
-                ('object_id', models.UUIDField(max_length=32, null=True, blank=True)),
-                ('content_type', models.ForeignKey(blank=True, to='contenttypes.ContentType', null=True)),
->>>>>>> c50f2fa2
                 ('user', models.ForeignKey(to=settings.AUTH_USER_MODEL)),
             ],
             options={
