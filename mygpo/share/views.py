from functools import wraps

from django.core.urlresolvers import reverse
from django.http import Http404, HttpResponseRedirect, HttpResponseForbidden
from django.shortcuts import render
from django.template.defaultfilters import slugify
from django.contrib.sites.models import RequestSite
from django.contrib.auth.decorators import login_required
from django.contrib import messages
from django.utils.translation import ugettext as _
from django.views.decorators.vary import vary_on_cookie
from django.views.decorators.cache import cache_control
from django.views.generic.base import View
from django.utils.decorators import method_decorator

from mygpo.core.models import Podcast
from mygpo.core.proxy import proxy_object
from mygpo.api.simple import format_podcast_list
from mygpo.share.models import PodcastList
from mygpo.users.models import User
from mygpo.directory.views import search as directory_search
from mygpo.decorators import repeat_on_conflict
<<<<<<< HEAD
from mygpo.data.feeddownloader import update_podcasts

=======
>>>>>>> 92745c24


def list_decorator(must_own=False):
    def _tmp(f):
        @wraps(f)
        def _decorator(request, username, listname, *args, **kwargs):

            user = User.get_user(username)
            if not user:
                raise Http404

            if must_own and request.user != user:
                return HttpResponseForbidden()

            plist = PodcastList.for_user_slug(user._id, listname)

            if plist is None:
                raise Http404

            return f(request, plist, user, *args, **kwargs)

        return _decorator

    return _tmp


@login_required
def search(request, username, listname):
    return directory_search(request, 'list_search.html',
            {'listname': listname})


@login_required
def lists_own(request):

    lists = PodcastList.for_user(request.user._id)

    return render(request, 'lists.html', {
            'lists': lists
        })


def lists_user(request, username):

    user = User.get_user(username)
    if not user:
        raise Http404

    lists = PodcastList.for_user(user._id)

    return render(request, 'lists_user.html', {
            'lists': lists,
            'user': user,
        })


@list_decorator(must_own=False)
def list_show(request, plist, owner):

    is_own = owner == request.user

    plist = proxy_object(plist)

    podcasts = list(Podcast.get_multi(plist.podcasts))
    plist.podcasts = podcasts

    max_subscribers = max([p.subscriber_count() for p in podcasts] + [0])

    site = RequestSite(request)

    return render(request, 'list.html', {
            'podcastlist': plist,
            'max_subscribers': max_subscribers,
            'owner': owner,
            'domain': site.domain,
            'is_own': is_own,
        })


@list_decorator(must_own=False)
def list_opml(request, plist, owner):
    podcasts = list(Podcast.get_multi(plist.podcasts))
    return format_podcast_list(podcasts, 'opml', plist.title)


@login_required
def create_list(request):
    title = request.POST.get('title', None)

    if not title:
        messages.error(request, _('You have to specify a title.'))
        return HttpResponseRedirect(reverse('lists-overview'))

    slug = slugify(title)

    if not slug:
        messages.error(request, _('"{title}" is not a valid title').format(
                    title=title))
        return HttpResponseRedirect(reverse('lists-overview'))

    plist = PodcastList.for_user_slug(request.user._id, slug)

    if plist is None:
        plist = PodcastList()
        plist.title = title
        plist.slug = slug
        plist.user = request.user._id
        plist.save()

    list_url = reverse('list-show', args=[request.user.username, slug])
    return HttpResponseRedirect(list_url)


@login_required
@list_decorator(must_own=True)
def add_podcast(request, plist, owner, podcast_id):

    plist.podcasts.append(podcast_id)
    plist.save()

    list_url = reverse('list-show', args=[owner.username, plist.slug])
    return HttpResponseRedirect(list_url)


@login_required
@list_decorator(must_own=True)
def remove_podcast(request, plist, owner, podcast_id):
    plist.podcasts.remove(podcast_id)
    plist.save()

    list_url = reverse('list-show', args=[owner.username, plist.slug])
    return HttpResponseRedirect(list_url)


@login_required
@list_decorator(must_own=True)
def delete_list(request, plist, owner):
    plist.delete()
    return HttpResponseRedirect(reverse('lists-overview'))


@login_required
@list_decorator(must_own=False)
def rate_list(request, plist, owner):
    rating_val = int(request.GET.get('rate', None))

    plist.rate(rating_val, request.user._id)
    plist.save()

    messages.success(request, _('Thanks for rating!'))

    list_url = reverse('list-show', args=[owner.username, plist.slug])
    return HttpResponseRedirect(list_url)


<<<<<<< HEAD

class FavoritesPublic(View):

    public = True

    @method_decorator(vary_on_cookie)
    @method_decorator(cache_control(private=True))
    @method_decorator(login_required)
    def post(self, request):

        if self.public:
            request.user.favorite_feeds_token = ''
            request.user.save()

        else:
            request.user.create_new_token('favorite_feeds_token', 8)
            request.user.save()

        token = request.user.favorite_feeds_token

        return HttpResponseRedirect(reverse('share-favorites'))



class ShareFavorites(View):

    @method_decorator(vary_on_cookie)
    @method_decorator(cache_control(private=True))
    @method_decorator(login_required)
    def get(self, request):

        site = RequestSite(request)

        feed_url = 'http://%s%s' % (site.domain, reverse('favorites-feed', args=[request.user.username]))

        podcast = Podcast.for_url(feed_url)

        token = request.user.favorite_feeds_token

        return render(request, 'share/favorites.html', {
            'feed_token': token,
            'site': site,
            'podcast': podcast,
            })


class PublicSubscriptions(View):

    public = True

    @method_decorator(vary_on_cookie)
    @method_decorator(cache_control(private=True))
    @method_decorator(login_required)
    def post(self, request):

        self.update(request.user)

        return HttpResponseRedirect(reverse('share'))


    @repeat_on_conflict(['user'])
    def update(self, user):
        if self.public:
            user.subscriptions_token = ''
        else:
            user.create_new_token('subscriptions_token')

        user.save()


class FavoritesFeedCreateEntry(View):
    """ Creates a Podcast object for the user's favorites feed """

    @method_decorator(vary_on_cookie)
    @method_decorator(cache_control(private=True))
    @method_decorator(login_required)
    def post(self, request):
        user = request.user

        #TODO: move into FavoritesFeed class
        site = RequestSite(request)
        feed_url = 'http://%s%s' % (site.domain, reverse('favorites-feed', args=[user.username]))

        podcast = Podcast.for_url(feed_url, create=True)

        if not podcast.get_id() in user.published_objects:
            user.published_objects.append(podcast.get_id())
            user.save()

        update_podcasts([podcast])

        return HttpResponseRedirect(reverse('share-favorites'))
=======
@login_required
def overview(request):
    site = RequestSite(request)

    subscriptions_token = request.user.get_token('subscriptions_token')
    userpage_token = request.user.get_token('userpage_token')
    favfeed_token = request.user.get_token('favorite_feeds_token')

    favfeed_url = 'http://%s/%s' % (site.domain, reverse('favorites-feed', args=[request.user.username]))
    favfeed_podcast = Podcast.for_url(favfeed_url)

    return render(request, 'share/overview.html', {
        'site': site,
        'subscriptions_token': subscriptions_token,
        'userpage_token': userpage_token,
        'favfeed_token': favfeed_token,
        'favfeed_podcast': favfeed_podcast,
        })


@login_required
def set_token_public(request, token_name, public):

    if public:
        @repeat_on_conflict(['user'])
        def _update(user):
            setattr(user, token_name, '')
            user.save()

    else:
        @repeat_on_conflict(['user'])
        def _update(user):
            user.create_new_token(token_name)
            user.save()

    _update(user=request.user)

    return HttpResponseRedirect(reverse('share'))
>>>>>>> 92745c24
<|MERGE_RESOLUTION|>--- conflicted
+++ resolved
@@ -20,11 +20,8 @@
 from mygpo.users.models import User
 from mygpo.directory.views import search as directory_search
 from mygpo.decorators import repeat_on_conflict
-<<<<<<< HEAD
 from mygpo.data.feeddownloader import update_podcasts
 
-=======
->>>>>>> 92745c24
 
 
 def list_decorator(must_own=False):
@@ -180,8 +177,6 @@
     return HttpResponseRedirect(list_url)
 
 
-<<<<<<< HEAD
-
 class FavoritesPublic(View):
 
     public = True
@@ -273,7 +268,8 @@
         update_podcasts([podcast])
 
         return HttpResponseRedirect(reverse('share-favorites'))
-=======
+
+
 @login_required
 def overview(request):
     site = RequestSite(request)
@@ -311,5 +307,4 @@
 
     _update(user=request.user)
 
-    return HttpResponseRedirect(reverse('share'))
->>>>>>> 92745c24
+    return HttpResponseRedirect(reverse('share'))