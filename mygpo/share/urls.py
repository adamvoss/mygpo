--- conflicted
+++ resolved
@@ -1,12 +1,9 @@
 from django.conf.urls.defaults import *
 
-<<<<<<< HEAD
 from mygpo.share.views import ShareFavorites, FavoritesPublic, \
          PublicSubscriptions, FavoritesFeedCreateEntry
-=======
 from mygpo.share.userpage import UserpageView
 
->>>>>>> 92745c24
 
 urlpatterns = patterns('mygpo.share.views',
  url(r'^share/$',
@@ -55,7 +52,6 @@
                      'delete_list',               name='list-delete'),
  url(r'^user/(?P<username>[\w.-]+)/list/(?P<listname>[\w-]+)/rate$',
                      'rate_list',                 name='list-rate'),
-<<<<<<< HEAD
 
 
  url(r'^share/favorites$',
@@ -84,10 +80,7 @@
      name='favorites-create-entry'),
 
 )
-=======
-)
 
 urlpatterns += patterns('mygpo.share.userpage',
  url(r'^user/(?P<username>[\w.-]+)/?$', UserpageView.as_view(), name='user'),
- )
->>>>>>> 92745c24
+ )