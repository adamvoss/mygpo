--- conflicted
+++ resolved
@@ -7,13 +7,9 @@
 from mygpo.core.models import Podcast
 from mygpo.directory.models import Category, CategoryEntry
 from mygpo.directory.tags import Tag
-<<<<<<< HEAD
-from mygpo import utils
 from mygpo.db.couchdb.podcast import podcasts_by_id
 from mygpo.db.couchdb.directory import category_for_tag, all_tags
-=======
 from mygpo.utils import remove_control_chars, progress, unzip, is_url
->>>>>>> 046028c1
 
 
 class Command(BaseCommand):
@@ -41,31 +37,6 @@
                 continue
 
             tag_obj = Tag(tag)
-<<<<<<< HEAD
-            podcast_ids, weights = utils.unzip(list(tag_obj.get_podcasts()))
-            podcast_objs = podcasts_by_id(podcast_ids)
-            podcasts = []
-            for podcast, weight in zip(podcast_objs, weights):
-                e = CategoryEntry()
-                e.podcast = podcast.get_id()
-                e.weight = float(weight * podcast.subscriber_count())
-                podcasts.append(e)
-
-            category = category_for_tag(label)
-
-            if not category:
-                if not label or label in excluded_tags:
-                    continue
-
-                category = Category()
-                category.label = label
-                category.spellings = []
-
-            # delete if it has been excluded after it has been created
-            if label in excluded_tags:
-                category.delete()
-                continue
-=======
             self.handle_tag(label, tag_obj)
 
             progress(n % 1000, 1000, label)
@@ -109,7 +80,6 @@
 
         category.save()
 
->>>>>>> 046028c1
 
     def get_category(self, label):
         category = Category.for_tag(label)
