#
# This file is part of my.gpodder.org.
#
# my.gpodder.org is free software: you can redistribute it and/or modify it
# under the terms of the GNU Affero General Public License as published by
# the Free Software Foundation, either version 3 of the License, or (at your
# option) any later version.
#
# my.gpodder.org is distributed in the hope that it will be useful, but
# WITHOUT ANY WARRANTY; without even the implied warranty of MERCHANTABILITY
# or FITNESS FOR A PARTICULAR PURPOSE. See the GNU Affero General Public
# License for more details.
#
# You should have received a copy of the GNU Affero General Public License
# along with my.gpodder.org. If not, see <http://www.gnu.org/licenses/>.
#

import unittest
import doctest

from django.test import TestCase

import mygpo.utils
from mygpo.users.models import User, Device


class DeviceSyncTests(unittest.TestCase):

    def setUp(self):
<<<<<<< HEAD
        self.user = User(username='test', email='t@example.com')
        self.user.set_password('asdf')
=======
        self.user = User(username='test')
        self.user.email = 'test@invalid.com'
        self.user.set_password('secret!')
>>>>>>> c2cb3706
        self.user.save()


    def test_group(self):
        dev1 = Device(uid='d1')
        self.user.devices.append(dev1)

        dev2 = Device(uid='d2')
        self.user.devices.append(dev2)

        group = self.user.get_grouped_devices().next()
        self.assertEquals(group.is_synced, False)
        self.assertIn(dev1, group.devices)
        self.assertIn(dev2, group.devices)


        dev3 = Device(uid='d3')
        self.user.devices.append(dev3)

        self.user.sync_devices(dev1, dev3)

        groups = self.user.get_grouped_devices()
        g1 = groups.next()

        self.assertEquals(g1.is_synced, True)
        self.assertIn(dev1, g1.devices)
        self.assertIn(dev3, g1.devices)

        g2 = groups.next()
        self.assertEquals(g2.is_synced, False)
        self.assertIn(dev2, g2.devices)


        targets = self.user.get_sync_targets(dev1)
        target = targets.next()
        self.assertEquals(target, dev2)


def suite():
    suite = unittest.TestSuite()
    suite.addTest(unittest.TestLoader().loadTestsFromTestCase(DeviceSyncTests))
    return suite<|MERGE_RESOLUTION|>--- conflicted
+++ resolved
@@ -27,14 +27,9 @@
 class DeviceSyncTests(unittest.TestCase):
 
     def setUp(self):
-<<<<<<< HEAD
-        self.user = User(username='test', email='t@example.com')
-        self.user.set_password('asdf')
-=======
         self.user = User(username='test')
         self.user.email = 'test@invalid.com'
         self.user.set_password('secret!')
->>>>>>> c2cb3706
         self.user.save()
 
 
