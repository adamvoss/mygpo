--- conflicted
+++ resolved
@@ -7,13 +7,8 @@
             var action = doc.actions[n];
 
             emit([
-<<<<<<< HEAD
-                    doc.user_oldid,
+                    doc.user,
                     action.upload_timestamp,
-=======
-                    doc.user,
-                    action.timestamp,
->>>>>>> e3384b94
                     doc.podcast,
                     doc.device,
                 ], n
