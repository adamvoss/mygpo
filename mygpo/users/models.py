import uuid, collections
from datetime import datetime
import dateutil.parser
from itertools import imap

from couchdbkit import ResourceNotFound
from couchdbkit.ext.django.schema import *

from mygpo.core.proxy import proxy_object
from mygpo.core.models import Podcast, Episode
from mygpo.utils import linearize, get_to_dict, iterate_together
from mygpo.decorators import repeat_on_conflict
from mygpo.users.ratings import RatingMixin
from mygpo.users.sync import SyncedDevicesMixin
from mygpo.log import log

class ValidationException(ValueError):
    pass


class Suggestions(Document, RatingMixin):
    user = StringProperty()
    user_oldid = IntegerProperty()
    podcasts = StringListProperty()
    blacklist = StringListProperty()

    @classmethod
    def for_user_oldid(cls, oldid):
        r = cls.view('users/suggestions_by_user_oldid', key=oldid, \
            include_docs=True)
        if r:
            return r.first()
        else:
            s = Suggestions()
            s.user_oldid = oldid
            return s


    def get_podcasts(self, count=None):
        from mygpo import migrate
        from django.contrib.auth.models import User

        user = User.objects.get(id=self.user_oldid)
        user = migrate.get_or_migrate_user(user)
        subscriptions = user.get_subscribed_podcast_ids()

        ids = filter(lambda x: not x in self.blacklist + subscriptions, self.podcasts)
        if count:
            ids = ids[:count]
        return filter(lambda x: x and x.title, Podcast.get_multi(ids))


    def __repr__(self):
        if not self._id:
            return super(Suggestions, self).__repr__()
        else:
            return '%d Suggestions for %s (%s)' % \
                (len(self.podcasts),
                 self.user[:10] if self.user else self.user_oldid,
                 self._id[:10])


class EpisodeAction(DocumentSchema):
    """
    One specific action to an episode. Must
    always be part of a EpisodeUserState
    """

    action        = StringProperty(required=True)
    timestamp     = DateTimeProperty(required=True, default=datetime.utcnow)
<<<<<<< HEAD
    upload_timestamp = DateTimeProperty(required=True)
    device_oldid  = IntegerProperty()
=======
    device_oldid  = IntegerProperty(required=False)
>>>>>>> caf23037
    device        = StringProperty()
    started       = IntegerProperty()
    playmark      = IntegerProperty()
    total         = IntegerProperty()

    def __eq__(self, other):
        if not isinstance(other, EpisodeAction):
            return False
        vals = ('action', 'timestamp', 'device', 'started', 'playmark',
                'total')
        return all([getattr(self, v, None) == getattr(other, v, None) for v in vals])


    def to_history_entry(self):
        entry = HistoryEntry()
        entry.action = self.action
        entry.timestamp = self.timestamp
        entry.device_id = self.device
        entry.started = self.started
        entry.position = self.playmark
        entry.total = self.total
        return entry


    @staticmethod
    def filter(user_oldid, since=None, until={}, podcast_id=None,
               device_id=None):
        """ Returns Episode Actions for the given criteria"""

        since_str = since.strftime('%Y-%m-%dT%H:%M:%S') if since else None
        until_str = until.strftime('%Y-%m-%dT%H:%M:%S') if until else {}

        # further parts of the key are filled in below
        startkey = [user_oldid, since_str, None, None]
        endkey   = [user_oldid, until_str, {}, {}]

        # additional filter that are carried out by the
        # application, not by the database
        add_filters = []

        if isinstance(podcast_id, basestring):
            if until is not None: # filter in database
                startkey[2] = podcast_id
                endkey[2]   = podcast_id

            add_filters.append( lambda x: x['podcast_id'] == podcast_id )

        elif isinstance(podcast_id, list):
            add_filters.append( lambda x: x['podcast_id'] in podcast_id )

        elif podcast_id is not None:
            raise ValueError('podcast_id can be either None, basestring '
                    'or a list of basestrings')


        if device_id:
            if None not in (until, podcast_id): # filter in database
                startkey[3] = device_id
                endkey[3]   = device_id
            else:
                dev_filter = lambda x: x.get('device_id', None) == device_id
                add_filters.append(dev_filter)


        db = EpisodeUserState.get_db()
        res = db.view('users/episode_actions',
                startkey = startkey,
                endkey   = endkey
            )

        for r in res:
            action = r['value']
            if all( f(action) for f in add_filters):
                yield action


    def validate_time_values(self):
        """ Validates allowed combinations of time-values """

        PLAY_ACTION_KEYS = ('playmark', 'started', 'total')

        # Key found, but must not be supplied (no play action!)
        if self.action != 'play':
            for key in PLAY_ACTION_KEYS:
                if getattr(self, key, None) is not None:
                    raise ValidationException('%s only allowed in play actions' % key)

        # Sanity check: If started or total are given, require playmark
        if ((self.started is not None) or (self.total is not None)) and \
            self.playmark is None:
            raise ValidationException('started and total require position')

        # Sanity check: total and playmark can only appear together
        if ((self.total is not None) or (self.started is not None)) and \
           ((self.total is None)     or (self.started is None)):
            raise ValidationException('total and started can only appear together')


    def __repr__(self):
        return '%s-Action on %s at %s (in %s)' % \
            (self.action, self.device, self.timestamp, self._id)


    def __hash__(self):
        return hash(frozenset([self.action, self.timestamp, self.device,
                    self.started, self.playmark, self.total]))


class Chapter(Document):
    """ A user-entered episode chapter """

    device = StringProperty()
    created = DateTimeProperty()
    start = IntegerProperty(required=True)
    end = IntegerProperty(required=True)
    label = StringProperty()
    advertisement = BooleanProperty()

    @classmethod
    def for_episode(cls, episode_id):
        db = cls.get_db()
        r = db.view('users/chapters_by_episode',
                startkey = [episode_id, None],
                endkey   = [episode_id, {}],
                wrap_doc = False,
            )

        for res in r:
            user = res['key'][1]
            chapter = Chapter.wrap(res['value'])
            yield (user, chapter)


    def __repr__(self):
        return '<%s %s (%d-%d)>' % (self.__class__.__name__, self.label,
                self.start, self.end)


class EpisodeUserState(Document):
    """
    Contains everything a user has done with an Episode
    """

    episode       = StringProperty(required=True)
    actions       = SchemaListProperty(EpisodeAction)
    settings      = DictProperty()
    user_oldid    = IntegerProperty()
    ref_url       = StringProperty(required=True)
    podcast_ref_url = StringProperty(required=True)
    merged_ids    = StringListProperty()
    chapters      = SchemaListProperty(Chapter)
    podcast       = StringProperty(required=True)


    @classmethod
    def for_user_episode(cls, user, episode):
        r = cls.view('users/episode_states_by_user_episode',
            key=[user.id, episode._id], include_docs=True)

        if r:
            return r.first()

        else:
            from mygpo import migrate
            new_user = migrate.get_or_migrate_user(user)
            podcast = Podcast.get(episode.podcast)

            state = EpisodeUserState()
            state.episode = episode._id
            state.podcast = episode.podcast
            state.user_oldid = user.id
            state.ref_url = episode.url
            state.podcast_ref_url = podcast.url

            return state

    @classmethod
    def for_ref_urls(cls, user, podcast_url, episode_url):
        res = cls.view('users/episode_states_by_ref_urls',
            key = [user.id, podcast_url, episode_url], limit=1, include_docs=True)
        if res:
            state = res.first()
            state.ref_url = episode_url
            state.podcast_ref_url = podcast_url
            return state

        else:
            podcast = Podcast.for_url(podcast_url, create=True)
            episode = Episode.for_podcast_id_url(podcast.get_id(), episode_url,
                    create=True)

            return episode.get_user_state(user)


    @classmethod
    def count(cls):
        r = cls.view('users/episode_states_by_user_episode',
            limit=0)
        return r.total_rows


    def add_actions(self, actions):
        map(EpisodeAction.validate_time_values, actions)
        self.actions = list(self.actions) + actions
        self.actions = list(set(self.actions))
        self.actions = sorted(self.actions, key=lambda x: x.upload_timestamp)


    def is_favorite(self):
        return self.settings.get('is_favorite', False)


    def set_favorite(self, set_to=True):
        self.settings['is_favorite'] = set_to


    def update_chapters(self, add=[], rem=[]):
        """ Updates the Chapter list

         * add contains the chapters to be added

         * rem contains tuples of (start, end) times. Chapters that match
           both endpoints will be removed
        """

        @repeat_on_conflict(['state'])
        def update(state):
            for chapter in add:
                self.chapters = self.chapters + [chapter]

            for start, end in rem:
                keep = lambda c: c.start != start or c.end != end
                self.chapters = filter(keep, self.chapters)

            self.save()

        update(state=self)


    def get_history_entries(self):
        return imap(EpisodeAction.to_history_entry, self.actions)


    def __repr__(self):
        return 'Episode-State %s (in %s)' % \
            (self.episode, self._id)

    def __eq__(self, other):
        if not isinstance(other, EpisodeUserState):
            return False

        return (self.episode == other.episode and
                self.user_oldid == other.user_oldid)



class SubscriptionAction(Document):
    action    = StringProperty()
    timestamp = DateTimeProperty(default=datetime.utcnow)
    device    = StringProperty()


    def __cmp__(self, other):
        return cmp(self.timestamp, other.timestamp)

    def __eq__(self, other):
        return self.action == other.action and \
               self.timestamp == other.timestamp and \
               self.device == other.device

    def __hash__(self):
        return hash(self.action) + hash(self.timestamp) + hash(self.device)

    def __repr__(self):
        return '<SubscriptionAction %s on %s at %s>' % (
            self.action, self.device, self.timestamp)


class PodcastUserState(Document):
    """
    Contains everything that a user has done
    with a specific podcast and all its episodes
    """

    podcast       = StringProperty(required=True)
    user_oldid    = IntegerProperty()
    settings      = DictProperty()
    actions       = SchemaListProperty(SubscriptionAction)
    tags          = StringListProperty()
    ref_url       = StringProperty(required=True)
    disabled_devices = StringListProperty()
    merged_ids    = StringListProperty()


    @classmethod
    def for_user_podcast(cls, user, podcast):
        r = PodcastUserState.view('users/podcast_states_by_podcast', \
            key=[podcast.get_id(), user.id], limit=1, include_docs=True)
        if r:
            return r.first()
        else:
            from mygpo import migrate
            new_user = migrate.get_or_migrate_user(user)
            p = PodcastUserState()
            p.podcast = podcast.get_id()
            p.user_oldid = user.id
            p.ref_url = podcast.url
            p.settings['public_subscription'] = new_user.settings.get('public_subscriptions', True)

            p.set_device_state(new_user.devices)

            return p


    @classmethod
    def for_user(cls, user):
        return cls.for_user_oldid(user.id)


    @classmethod
    def for_user_oldid(cls, user_oldid):
        r = PodcastUserState.view('users/podcast_states_by_user',
            startkey=[user_oldid, None], endkey=[user_oldid, 'ZZZZ'],
            include_docs=True)
        return list(r)


    @classmethod
    def for_device(cls, device_id):
        r = PodcastUserState.view('users/podcast_states_by_device',
            startkey=[device_id, None], endkey=[device_id, {}],
            include_docs=True)
        return list(r)


    def remove_device(self, device):
        """
        Removes all actions from the podcast state that refer to the
        given device
        """
        self.actions = filter(lambda a: a.device != device.id, self.actions)


    @classmethod
    def count(cls):
        r = PodcastUserState.view('users/podcast_states_by_user',
            limit=0)
        return r.total_rows


    def subscribe(self, device):
        action = SubscriptionAction()
        action.action = 'subscribe'
        action.device = device.id
        self.add_actions([action])


    def unsubscribe(self, device):
        action = SubscriptionAction()
        action.action = 'unsubscribe'
        action.device = device.id
        self.add_actions([action])


    def add_actions(self, actions):
        self.actions = list(set(self.actions + actions))
        self.actions = sorted(self.actions)


    def add_tags(self, tags):
        self.tags = list(set(self.tags + tags))


    def set_device_state(self, devices):
        disabled_devices = [device.id for device in devices if device.deleted]
        self.disabled_devices = disabled_devices


    def get_change_between(self, device_id, since, until):
        """
        Returns the change of the subscription status for the given device
        between the two timestamps.

        The change is given as either 'subscribe' (the podcast has been
        subscribed), 'unsubscribed' (the podcast has been unsubscribed) or
        None (no change)
        """

        device_actions = filter(lambda x: x.device == device_id, self.actions)
        before = filter(lambda x: x.timestamp <= since, device_actions)
        after  = filter(lambda x: x.timestamp <= until, device_actions)

        # nothing happened, so there can be no change
        if not after:
            return None

        then = before[-1] if before else None
        now  = after[-1]

        if then is None:
            if now.action != 'unsubscribe':
                return now.action
        elif then.action != now.action:
            return now.action
        return None


    def get_subscribed_device_ids(self):
        r = PodcastUserState.view('users/subscriptions_by_podcast',
            startkey = [self.podcast, self.user_oldid, None],
            endkey   = [self.podcast, self.user_oldid, {}],
            reduce   = False,
            )
        return (res['key'][2] for res in r)


    def is_public(self):
        return self.settings.get('public_subscription', True)


    def __eq__(self, other):
        if other is None:
            return False

        return self.podcast == other.podcast and \
               self.user_oldid == other.user_oldid

    def __repr__(self):
        return 'Podcast %s for User %s (%s)' % \
            (self.podcast, self.user_oldid, self._id)


class Device(Document):
    id       = StringProperty(default=lambda: uuid.uuid4().hex)
    oldid    = IntegerProperty()
    uid      = StringProperty()
    name     = StringProperty()
    type     = StringProperty()
    settings = DictProperty()
    deleted  = BooleanProperty(default=False)

    @classmethod
    def for_oldid(cls, oldid):
        r = cls.view('users/devices_by_oldid', key=oldid)
        return r.first() if r else None


    def get_subscription_changes(self, since, until):
        """
        Returns the subscription changes for the device as two lists.
        The first lists contains the Ids of the podcasts that have been
        subscribed to, the second list of those that have been unsubscribed
        from.
        """

        add, rem = [], []
        podcast_states = PodcastUserState.for_device(self.id)
        for p_state in podcast_states:
            change = p_state.get_change_between(self.id, since, until)
            if change == 'subscribe':
                add.append( p_state.podcast )
            elif change == 'unsubscribe':
                rem.append( p_state.podcast )

        return add, rem


    def get_latest_changes(self):
        podcast_states = PodcastUserState.for_device(self.id)
        for p_state in podcast_states:
            actions = filter(lambda x: x.device == self.id, reversed(p_state.actions))
            if actions:
                yield (p_state.podcast, actions[0])


    def get_subscribed_podcast_ids(self):
        r = self.view('users/subscribed_podcasts_by_device',
                startkey = [self.id, None],
                endkey   = [self.id, {}]
            )
        return [res['key'][1] for res in r]


    def get_subscribed_podcasts(self):
        return Podcast.get_multi(self.get_subscribed_podcast_ids())


    def __hash__(self):
        return hash(frozenset([self.uid, self.name, self.type, self.deleted]))


    def __eq__(self, other):
        return self.id == other.id


    def __repr__(self):
        return '<{cls} {id}>'.format(cls=self.__class__.__name__, id=self.id)


    def __str__(self):
        return self.name


def token_generator(length=32):
    import random, string
    return  "".join(random.sample(string.letters+string.digits, length))


class User(Document, SyncedDevicesMixin):
    oldid    = IntegerProperty()
    settings = DictProperty()
    devices  = SchemaListProperty(Device)
    published_objects = StringListProperty()

    # token for accessing subscriptions of this use
    subscriptions_token    = StringProperty(default=token_generator)

    # token for accessing the favorite-episodes feed of this user
    favorite_feeds_token   = StringProperty(default=token_generator)

    # token for automatically updating feeds published by this user
    publisher_update_token = StringProperty(default=token_generator)


    @classmethod
    def for_oldid(cls, oldid):
        r = cls.view('users/users_by_oldid', key=oldid, limit=1, include_docs=True)
        return r.one() if r else None


    def create_new_token(self, token_name, length=32):
        setattr(self, token_name, token_generator(length))


    @property
    def active_devices(self):
        not_deleted = lambda d: not d.deleted
        return filter(not_deleted, self.devices)


    @property
    def inactive_devices(self):
        deleted = lambda d: d.deleted
        return filter(deleted, self.devices)


    def get_device(self, id):
        for device in self.devices:
            if device.id == id:
                return device

        return None


    def get_device_by_uid(self, uid):
        for device in self.devices:
            if device.uid == uid:
                return device


    def get_device_by_oldid(self, oldid):
        for device in self.devices:
            if device.oldid == oldid:
                return device


    def set_device(self, device):
        devices = list(self.devices)
        ids = [x.id for x in devices]
        if not device.id in ids:
            devices.append(device)
            self.devices = devices
            return

        index = ids.index(device.id)
        devices.pop(index)
        devices.insert(index, device)
        self.devices = devices


    def remove_device(self, device):
        devices = list(self.devices)
        ids = [x.id for x in devices]
        if not device.id in ids:
            return

        index = ids.index(device.id)
        devices.pop(index)
        self.devices = devices



    def get_subscriptions(self, public=None):
        """
        Returns a list of (podcast-id, device-id) tuples for all
        of the users subscriptions
        """

        r = PodcastUserState.view('users/subscribed_podcasts_by_user',
            startkey = [self.oldid, public, None, None],
            endkey   = [self.oldid+1, None, None, None],
            reduce   = False,
            )
        return [res['key'][1:] for res in r]


    def get_subscribed_podcast_ids(self, public=None):
        """
        Returns the Ids of all subscribed podcasts
        """
        return list(set(x[1] for x in self.get_subscriptions(public=public)))


    def get_subscribed_podcasts(self, public=None):
        return Podcast.get_multi(self.get_subscribed_podcast_ids(public=public))


    def get_subscription_history(self, device_id=None, reverse=False, public=None):
        """ Returns chronologically ordered subscription history entries

        Setting device_id restricts the actions to a certain device
        """

        def action_iter(state):
            for action in sorted(state.actions, reverse=reverse):
                if device_id is not None and device_id != action.device:
                    continue

                if public is not None and state.is_public() != public:
                    continue

                entry = HistoryEntry()
                entry.timestamp = action.timestamp
                entry.action = action.action
                entry.podcast_id = state.podcast
                entry.device_id = action.device
                yield entry

        if device_id is None:
            podcast_states = PodcastUserState.for_user_oldid(self.oldid)
        else:
            podcast_states = PodcastUserState.for_device(device_id)

        # create an action_iter for each PodcastUserState
        subscription_action_lists = [action_iter(x) for x in podcast_states]

        action_cmp_key = lambda x: x.timestamp

        # Linearize their subscription-actions
        return linearize(action_cmp_key, subscription_action_lists, reverse)


    def get_global_subscription_history(self, public=None):
        """ Actions that added/removed podcasts from the subscription list

        Returns an iterator of all subscription actions that either
         * added subscribed a podcast that hasn't been subscribed directly
           before the action (but could have been subscribed) earlier
         * removed a subscription of the podcast is not longer subscribed
           after the action
        """

        subscriptions = collections.defaultdict(int)

        for entry in self.get_subscription_history(public=public):
            if entry.action == 'subscribe':
                subscriptions[entry.podcast_id] += 1

                # a new subscription has been added
                if subscriptions[entry.podcast_id] == 1:
                    yield entry

            elif entry.action == 'unsubscribe':
                subscriptions[entry.podcast_id] -= 1

                # the last subscription has been removed
                if subscriptions[entry.podcast_id] == 0:
                    yield entry


    def get_newest_episodes(self, max_date, max_per_podcast=5):
        """ Returns the newest episodes of all subscribed podcasts

        Episodes with release dates above max_date are discarded"""


        podcasts = dict( (p.get_id(), p) for p in
                self.get_subscribed_podcasts())

        episodes = [p.get_episodes(until=max_date, descending=True,
                limit=max_per_podcast) for p in podcasts.values()]

        cmp_key = lambda episode: episode.released or datetime(2000, 01, 01)

        for res in iterate_together(episodes, key=cmp_key, reverse=True):
            # res is a sparse tuple
            for episode in filter(None, res):
                podcast = podcasts.get(episode.podcast, None)
                yield proxy_object(episode, podcast=podcast)


    def save(self, *args, **kwargs):
        super(User, self).save(*args, **kwargs)

        from django.contrib.auth.models import User as OldUser
        user = OldUser.objects.get(id=self.oldid)
        podcast_states = PodcastUserState.for_user(user)

        for state in podcast_states:
            @repeat_on_conflict(['state'])
            def _update_state(state):
                old_devs = set(state.disabled_devices)
                state.set_device_state(self.devices)

                if old_devs != set(state.disabled_devices):
                    state.save()

            _update_state(state=state)




    def __eq__(self, other):
        if not other:
            return False

        return self._id == other._id


    def __repr__(self):
        return 'User %s' % self._id


class History(object):

    def __init__(self, user, device):
        self.user = user
        self.device = device
        self._db = EpisodeUserState.get_db()

        if device:
            self._view = 'users/device_history'
            self._startkey = [self.user.oldid, device.oldid, None]
            self._endkey   = [self.user.oldid, device.oldid, {}]
        else:
            self._view = 'users/history'
            self._startkey = [self.user.oldid, None]
            self._endkey   = [self.user.oldid, {}]


    def __getitem__(self, key):

        if isinstance(key, slice):
            start = key.start or 0
            length = key.stop - start
        else:
            start = key
            length = 1

        res = self._db.view(self._view,
                descending = True,
                startkey   = self._endkey,
                endkey     = self._startkey,
                limit      = length,
                skip       = start,
            )

        for action in res:
            action = action['value']
            yield HistoryEntry.from_action_dict(action)



class HistoryEntry(object):
    """ A class that can represent subscription and episode actions """


    @classmethod
    def from_action_dict(cls, action):

        entry = HistoryEntry()

        if 'timestamp' in action:
            ts = action.pop('timestamp')
            entry.timestamp = dateutil.parser.parse(ts)

        for key, value in action.items():
            setattr(entry, key, value)

        return entry


    @property
    def playmark(self):
        return getattr(self, 'position', None)


    @classmethod
    def fetch_data(cls, user, entries):
        """ Efficiently loads additional data for a number of entries """

        # load podcast data
        podcast_ids = [getattr(x, 'podcast_id', None) for x in entries]
        podcast_ids = filter(None, podcast_ids)
        podcasts = get_to_dict(Podcast, podcast_ids, get_id=Podcast.get_id)

        # load episode data
        episode_ids = [getattr(x, 'episode_id', None) for x in entries]
        episode_ids = filter(None, episode_ids)
        episodes = get_to_dict(Episode, episode_ids)

        # load device data
        device_ids = [getattr(x, 'device_id', None) for x in entries]
        device_ids = filter(None, device_ids)
        devices = dict([ (id, user.get_device(id)) for id in device_ids])

        for entry in entries:
            podcast_id = getattr(entry, 'podcast_id', None)
            entry.podcast = podcasts.get(podcast_id, None)

            episode_id = getattr(entry, 'episode_id', None)
            entry.episode = episodes.get(episode_id, None)
            entry.user = user

            device = devices.get(getattr(entry, 'device_id', None), None)
            entry.device = device


        return entries<|MERGE_RESOLUTION|>--- conflicted
+++ resolved
@@ -68,12 +68,8 @@
 
     action        = StringProperty(required=True)
     timestamp     = DateTimeProperty(required=True, default=datetime.utcnow)
-<<<<<<< HEAD
     upload_timestamp = DateTimeProperty(required=True)
-    device_oldid  = IntegerProperty()
-=======
     device_oldid  = IntegerProperty(required=False)
->>>>>>> caf23037
     device        = StringProperty()
     started       = IntegerProperty()
     playmark      = IntegerProperty()
