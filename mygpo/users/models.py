import re
import uuid, collections
from datetime import datetime
import dateutil.parser
from itertools import imap
from operator import itemgetter
import random
import string

from couchdbkit.ext.django.schema import *

from django.core.cache import cache

from django_couchdb_utils.registration.models import User as BaseUser

from mygpo.core.models import Podcast
from mygpo.utils import linearize
from mygpo.core.proxy import DocumentABCMeta, proxy_object
from mygpo.decorators import repeat_on_conflict
from mygpo.users.ratings import RatingMixin
from mygpo.users.sync import SyncedDevicesMixin
from mygpo.db.couchdb.podcast import podcasts_by_id, podcasts_to_dict
from mygpo.db.couchdb.user import user_history, device_history


RE_DEVICE_UID = re.compile(r'^[\w.-]+$')


class InvalidEpisodeActionAttributes(ValueError):
    """ raised when the attribues of an episode action fail validation """


class DeviceUIDException(Exception):
    pass


class DeviceDoesNotExist(Exception):
    pass


class DeviceDeletedException(DeviceDoesNotExist):
    pass


class Suggestions(Document, RatingMixin):
    user = StringProperty(required=True)
    user_oldid = IntegerProperty()
    podcasts = StringListProperty()
    blacklist = StringListProperty()


    def get_podcasts(self, count=None):
        user = User.get(self.user)
        subscriptions = user.get_subscribed_podcast_ids()

        ids = filter(lambda x: not x in self.blacklist + subscriptions, self.podcasts)
        if count:
            ids = ids[:count]
        return filter(lambda x: x and x.title, podcasts_by_id(ids))


    def __repr__(self):
        if not self._id:
            return super(Suggestions, self).__repr__()
        else:
            return '%d Suggestions for %s (%s)' % \
                (len(self.podcasts), self.user, self._id)


class EpisodeAction(DocumentSchema):
    """
    One specific action to an episode. Must
    always be part of a EpisodeUserState
    """

    action        = StringProperty(required=True)
    timestamp     = DateTimeProperty(required=True, default=datetime.utcnow)
    device_oldid  = IntegerProperty(required=False)
    device        = StringProperty()
    started       = IntegerProperty()
    playmark      = IntegerProperty()
    total         = IntegerProperty()

    def __eq__(self, other):
        if not isinstance(other, EpisodeAction):
            return False
        vals = ('action', 'timestamp', 'device', 'started', 'playmark',
                'total')
        return all([getattr(self, v, None) == getattr(other, v, None) for v in vals])


    def to_history_entry(self):
        entry = HistoryEntry()
        entry.action = self.action
        entry.timestamp = self.timestamp
        entry.device_id = self.device
        entry.started = self.started
        entry.position = self.playmark
        entry.total = self.total
        return entry



    def validate_time_values(self):
        """ Validates allowed combinations of time-values """

        PLAY_ACTION_KEYS = ('playmark', 'started', 'total')

        # Key found, but must not be supplied (no play action!)
        if self.action != 'play':
            for key in PLAY_ACTION_KEYS:
                if getattr(self, key, None) is not None:
                    raise InvalidEpisodeActionAttributes('%s only allowed in play actions' % key)

        # Sanity check: If started or total are given, require playmark
        if ((self.started is not None) or (self.total is not None)) and \
            self.playmark is None:
            raise InvalidEpisodeActionAttributes('started and total require position')

        # Sanity check: total and playmark can only appear together
        if ((self.total is not None) or (self.started is not None)) and \
           ((self.total is None)     or (self.started is None)):
            raise InvalidEpisodeActionAttributes('total and started can only appear together')


    def __repr__(self):
        return '%s-Action on %s at %s (in %s)' % \
            (self.action, self.device, self.timestamp, self._id)


    def __hash__(self):
        return hash(frozenset([self.action, self.timestamp, self.device,
                    self.started, self.playmark, self.total]))


class Chapter(Document):
    """ A user-entered episode chapter """

    device = StringProperty()
    created = DateTimeProperty()
    start = IntegerProperty(required=True)
    end = IntegerProperty(required=True)
    label = StringProperty()
    advertisement = BooleanProperty()


    def __repr__(self):
        return '<%s %s (%d-%d)>' % (self.__class__.__name__, self.label,
                self.start, self.end)


class EpisodeUserState(Document):
    """
    Contains everything a user has done with an Episode
    """

    episode       = StringProperty(required=True)
    actions       = SchemaListProperty(EpisodeAction)
    settings      = DictProperty()
    user_oldid    = IntegerProperty()
    user          = StringProperty(required=True)
    ref_url       = StringProperty(required=True)
    podcast_ref_url = StringProperty(required=True)
    merged_ids    = StringListProperty()
    chapters      = SchemaListProperty(Chapter)
    podcast       = StringProperty(required=True)
    # TODO: add a StringListProperty containing the timestamps of all
    # successful flattrs



    def add_actions(self, actions):
        map(EpisodeAction.validate_time_values, actions)

        # TODO: trigger flattring if action contains a play-event
        # TODO: add current time to list of flattr-timestamps if flattring
        # was successful

        self.actions = list(self.actions) + actions
        self.actions = list(set(self.actions))
        self.actions = sorted(self.actions, key=lambda x: x.timestamp)


    def is_favorite(self):
        return self.settings.get('is_favorite', False)


    def set_favorite(self, set_to=True):
        self.settings['is_favorite'] = set_to


    def update_chapters(self, add=[], rem=[]):
        """ Updates the Chapter list

         * add contains the chapters to be added

         * rem contains tuples of (start, end) times. Chapters that match
           both endpoints will be removed
        """

        @repeat_on_conflict(['state'])
        def update(state):
            for chapter in add:
                self.chapters = self.chapters + [chapter]

            for start, end in rem:
                keep = lambda c: c.start != start or c.end != end
                self.chapters = filter(keep, self.chapters)

            self.save()

        update(state=self)


    def get_history_entries(self):
        return imap(EpisodeAction.to_history_entry, self.actions)


    def __repr__(self):
        return 'Episode-State %s (in %s)' % \
            (self.episode, self._id)

    def __eq__(self, other):
        if not isinstance(other, EpisodeUserState):
            return False

        return (self.episode == other.episode and
                self.user == other.user)



class SubscriptionAction(Document):
    action    = StringProperty()
    timestamp = DateTimeProperty(default=datetime.utcnow)
    device    = StringProperty()


    __metaclass__ = DocumentABCMeta


    def __cmp__(self, other):
        return cmp(self.timestamp, other.timestamp)

    def __eq__(self, other):
        return self.action == other.action and \
               self.timestamp == other.timestamp and \
               self.device == other.device

    def __hash__(self):
        return hash(self.action) + hash(self.timestamp) + hash(self.device)

    def __repr__(self):
        return '<SubscriptionAction %s on %s at %s>' % (
            self.action, self.device, self.timestamp)


class PodcastUserState(Document):
    """
    Contains everything that a user has done
    with a specific podcast and all its episodes
    """

    podcast       = StringProperty(required=True)
    user_oldid    = IntegerProperty()
    user          = StringProperty(required=True)
    settings      = DictProperty()
    actions       = SchemaListProperty(SubscriptionAction)
    tags          = StringListProperty()
    ref_url       = StringProperty(required=True)
    disabled_devices = StringListProperty()
    merged_ids    = StringListProperty()

    # TODO: a flag for enabling auto-flattring per podcast can be stored
    # in the settings field; would be automatically accessible through
    # the Settings API


    def remove_device(self, device):
        """
        Removes all actions from the podcast state that refer to the
        given device
        """
        self.actions = filter(lambda a: a.device != device.id, self.actions)


    def subscribe(self, device):
        action = SubscriptionAction()
        action.action = 'subscribe'
        action.device = device.id
        self.add_actions([action])


    def unsubscribe(self, device):
        action = SubscriptionAction()
        action.action = 'unsubscribe'
        action.device = device.id
        self.add_actions([action])


    def add_actions(self, actions):
        self.actions = list(set(self.actions + actions))
        self.actions = sorted(self.actions)


    def add_tags(self, tags):
        self.tags = list(set(self.tags + tags))


    def set_device_state(self, devices):
        disabled_devices = [device.id for device in devices if device.deleted]
        self.disabled_devices = disabled_devices


    def get_change_between(self, device_id, since, until):
        """
        Returns the change of the subscription status for the given device
        between the two timestamps.

        The change is given as either 'subscribe' (the podcast has been
        subscribed), 'unsubscribed' (the podcast has been unsubscribed) or
        None (no change)
        """

        device_actions = filter(lambda x: x.device == device_id, self.actions)
        before = filter(lambda x: x.timestamp <= since, device_actions)
        after  = filter(lambda x: x.timestamp <= until, device_actions)

        # nothing happened, so there can be no change
        if not after:
            return None

        then = before[-1] if before else None
        now  = after[-1]

        if then is None:
            if now.action != 'unsubscribe':
                return now.action
        elif then.action != now.action:
            return now.action
        return None


    def get_subscribed_device_ids(self):
        """ device Ids on which the user subscribed to the podcast """
        devices = set()

        for action in self.actions:
            if action.action == "subscribe":
                if not action.device in self.disabled_devices:
                    devices.add(action.device)
            else:
                if action.device in devices:
                    devices.remove(action.device)

        return devices



    def is_public(self):
        return self.settings.get('public_subscription', True)


    def __eq__(self, other):
        if other is None:
            return False

        return self.podcast == other.podcast and \
               self.user == other.user

    def __repr__(self):
        return 'Podcast %s for User %s (%s)' % \
            (self.podcast, self.user, self._id)


class Device(Document):
    id       = StringProperty(default=lambda: uuid.uuid4().hex)
    oldid    = IntegerProperty(required=False)
    uid      = StringProperty(required=True)
    name     = StringProperty(required=True, default='New Device')
    type     = StringProperty(required=True, default='other')
    settings = DictProperty()
    deleted  = BooleanProperty(default=False)
    user_agent = StringProperty()


    def get_subscription_changes(self, since, until):
        """
        Returns the subscription changes for the device as two lists.
        The first lists contains the Ids of the podcasts that have been
        subscribed to, the second list of those that have been unsubscribed
        from.
        """

        from mygpo.db.couchdb.podcast_state import podcast_states_for_device

        add, rem = [], []
        podcast_states = podcast_states_for_device(self.id)
        for p_state in podcast_states:
            change = p_state.get_change_between(self.id, since, until)
            if change == 'subscribe':
                add.append( p_state.ref_url )
            elif change == 'unsubscribe':
                rem.append( p_state.ref_url )

        return add, rem


    def get_latest_changes(self):

        from mygpo.db.couchdb.podcast_state import podcast_states_for_device

        podcast_states = podcast_states_for_device(self.id)
        for p_state in podcast_states:
            actions = filter(lambda x: x.device == self.id, reversed(p_state.actions))
            if actions:
                yield (p_state.podcast, actions[0])


    def get_subscribed_podcast_states(self):
        r = PodcastUserState.view('subscriptions/by_device',
                startkey     = [self.id, None],
                endkey       = [self.id, {}],
                include_docs = True
            )
        return list(r)


    def get_subscribed_podcast_ids(self):
        states = self.get_subscribed_podcast_states()
        return [state.podcast for state in states]


    def get_subscribed_podcasts(self):
        """ Returns all subscribed podcasts for the device

        The attribute "url" contains the URL that was used when subscribing to
        the podcast """

        states = self.get_subscribed_podcast_states()
        podcast_ids = [state.podcast for state in states]
        podcasts = podcasts_to_dict(podcast_ids)

        for state in states:
            podcast = proxy_object(podcasts[state.podcast], url=state.ref_url)
            podcasts[state.podcast] = podcast

        return podcasts.values()


    def __hash__(self):
        return hash(frozenset([self.id, self.uid, self.name, self.type, self.deleted]))


    def __eq__(self, other):
        return self.id == other.id


    def __repr__(self):
        return '<{cls} {id}>'.format(cls=self.__class__.__name__, id=self.id)


    def __str__(self):
        return self.name

    def __unicode__(self):
        return self.name



TOKEN_NAMES = ('subscriptions_token', 'favorite_feeds_token',
        'publisher_update_token', 'userpage_token')


class TokenException(Exception):
    pass


class User(BaseUser, SyncedDevicesMixin):
    oldid    = IntegerProperty()
    settings = DictProperty()
    devices  = SchemaListProperty(Device)
    published_objects = StringListProperty()
    deleted  = BooleanProperty(default=False)
    suggestions_up_to_date = BooleanProperty(default=False)
<<<<<<< HEAD
    # TODO: add fields for storing flattr account info (token / enabled flag)
=======
    twitter = StringProperty()
    about   = StringProperty()
>>>>>>> a70d9d48

    # token for accessing subscriptions of this use
    subscriptions_token    = StringProperty(default=None)

    # token for accessing the favorite-episodes feed of this user
    favorite_feeds_token   = StringProperty(default=None)

    # token for automatically updating feeds published by this user
    publisher_update_token = StringProperty(default=None)

    # token for accessing the userpage of this user
    userpage_token         = StringProperty(default=None)

    class Meta:
        app_label = 'users'


    def create_new_token(self, token_name, length=32):
        """ creates a new random token """

        if token_name not in TOKEN_NAMES:
            raise TokenException('Invalid token name %s' % token_name)

        token = "".join(random.sample(string.letters+string.digits, length))
        setattr(self, token_name, token)



    def get_token(self, token_name):
        """ returns a token, and generate those that are still missing """

        generated = False

        if token_name not in TOKEN_NAMES:
            raise TokenException('Invalid token name %s' % token_name)

        for tn in TOKEN_NAMES:
            if getattr(self, tn) is None:
                self.create_new_token(tn)
                generated = True

        if generated:
            self.save()

        return getattr(self, token_name)



    @property
    def active_devices(self):
        not_deleted = lambda d: not d.deleted
        return filter(not_deleted, self.devices)


    @property
    def inactive_devices(self):
        deleted = lambda d: d.deleted
        return filter(deleted, self.devices)


    def get_devices_by_id(self):
        return dict( (device.id, device) for device in self.devices)


    def get_device(self, id):

        if not hasattr(self, '__device_by_id'):
            self.__devices_by_id = dict( (d.id, d) for d in self.devices)

        return self.__devices_by_id.get(id, None)


    def get_device_by_uid(self, uid, only_active=True):

        if not hasattr(self, '__devices_by_uio'):
            self.__devices_by_uid = dict( (d.uid, d) for d in self.devices)

        try:
            device = self.__devices_by_uid[uid]

            if only_active and device.deleted:
                raise DeviceDeletedException(
                        'Device with UID %s is deleted' % uid)

            return device

        except KeyError as e:
            raise DeviceDoesNotExist('There is no device with UID %s' % uid)


    def update_device(self, device):
        """ Sets the device and saves the user """

        @repeat_on_conflict(['user'])
        def _update(user, device):
            user.set_device(device)
            user.save()

        _update(user=self, device=device)


    def set_device(self, device):

        if not RE_DEVICE_UID.match(device.uid):
            raise DeviceUIDException(u"'{uid} is not a valid device ID".format(
                        uid=device.uid))

        devices = list(self.devices)
        ids = [x.id for x in devices]
        if not device.id in ids:
            devices.append(device)
            self.devices = devices
            return

        index = ids.index(device.id)
        devices.pop(index)
        devices.insert(index, device)
        self.devices = devices


    def remove_device(self, device):
        devices = list(self.devices)
        ids = [x.id for x in devices]
        if not device.id in ids:
            return

        index = ids.index(device.id)
        devices.pop(index)
        self.devices = devices

        if self.is_synced(device):
            self.unsync_device(device)


    def get_subscriptions_by_device(self, public=None):
        from mygpo.db.couchdb.podcast_state import subscriptions_by_user
        get_dev = itemgetter(2)
        groups = collections.defaultdict(list)
        subscriptions = subscriptions_by_user(self, public=public)
        subscriptions = sorted(subscriptions, key=get_dev)

        for public, podcast_id, device_id in subscriptions:
            groups[device_id].append(podcast_id)

        return groups


    def get_subscribed_podcast_states(self, public=None):
        """
        Returns the Ids of all subscribed podcasts
        """

        r = PodcastUserState.view('subscriptions/by_user',
                startkey     = [self._id, public, None, None],
                endkey       = [self._id+'ZZZ', None, None, None],
                reduce       = False,
                include_docs = True
            )

        return set(r)


    def get_subscribed_podcast_ids(self, public=None):
        states = self.get_subscribed_podcast_states(public=public)
        return [state.podcast for state in states]



    def get_subscribed_podcasts(self, public=None):
        """ Returns all subscribed podcasts for the user

        The attribute "url" contains the URL that was used when subscribing to
        the podcast """

        states = self.get_subscribed_podcast_states(public=public)
        podcast_ids = [state.podcast for state in states]
        podcasts = podcasts_to_dict(podcast_ids)

        for state in states:
            podcast = proxy_object(podcasts[state.podcast], url=state.ref_url)
            podcasts[state.podcast] = podcast

        return podcasts.values()



    def get_subscription_history(self, device_id=None, reverse=False, public=None):
        """ Returns chronologically ordered subscription history entries

        Setting device_id restricts the actions to a certain device
        """

        from mygpo.db.couchdb.podcast_state import podcast_states_for_user, \
            podcast_states_for_device

        def action_iter(state):
            for action in sorted(state.actions, reverse=reverse):
                if device_id is not None and device_id != action.device:
                    continue

                if public is not None and state.is_public() != public:
                    continue

                entry = HistoryEntry()
                entry.timestamp = action.timestamp
                entry.action = action.action
                entry.podcast_id = state.podcast
                entry.device_id = action.device
                yield entry

        if device_id is None:
            podcast_states = podcast_states_for_user(self)
        else:
            podcast_states = podcast_states_for_device(device_id)

        # create an action_iter for each PodcastUserState
        subscription_action_lists = [action_iter(x) for x in podcast_states]

        action_cmp_key = lambda x: x.timestamp

        # Linearize their subscription-actions
        return linearize(action_cmp_key, subscription_action_lists, reverse)


    def get_global_subscription_history(self, public=None):
        """ Actions that added/removed podcasts from the subscription list

        Returns an iterator of all subscription actions that either
         * added subscribed a podcast that hasn't been subscribed directly
           before the action (but could have been subscribed) earlier
         * removed a subscription of the podcast is not longer subscribed
           after the action
        """

        subscriptions = collections.defaultdict(int)

        for entry in self.get_subscription_history(public=public):
            if entry.action == 'subscribe':
                subscriptions[entry.podcast_id] += 1

                # a new subscription has been added
                if subscriptions[entry.podcast_id] == 1:
                    yield entry

            elif entry.action == 'unsubscribe':
                subscriptions[entry.podcast_id] -= 1

                # the last subscription has been removed
                if subscriptions[entry.podcast_id] == 0:
                    yield entry



    def get_newest_episodes(self, max_date, max_per_podcast=5):
        """ Returns the newest episodes of all subscribed podcasts

        Only max_per_podcast episodes per podcast are loaded. Episodes with
        release dates above max_date are discarded.

        This method returns a generator that produces the newest episodes.

        The number of required DB queries is equal to the number of (distinct)
        podcasts of all consumed episodes (max: number of subscribed podcasts),
        plus a constant number of initial queries (when the first episode is
        consumed). """

        cmp_key = lambda episode: episode.released or datetime(2000, 01, 01)

        podcasts = list(self.get_subscribed_podcasts())
        podcasts = filter(lambda p: p.latest_episode_timestamp, podcasts)
        podcasts = sorted(podcasts, key=lambda p: p.latest_episode_timestamp,
                        reverse=True)

        podcast_dict = dict((p.get_id(), p) for p in podcasts)

        # contains the un-yielded episodes, newest first
        episodes = []

        for podcast in podcasts:

            yielded_episodes = 0

            for episode in episodes:
                # determine for which episodes there won't be a new episodes
                # that is newer; those can be yielded
                if episode.released > podcast.latest_episode_timestamp:
                    p = podcast_dict.get(episode.podcast, None)
                    yield proxy_object(episode, podcast=p)
                    yielded_episodes += 1
                else:
                    break

            # remove the episodes that have been yielded before
            episodes = episodes[yielded_episodes:]

            # fetch and merge episodes for the next podcast
            from mygpo.db.couchdb.episode import episodes_for_podcast
            new_episodes = episodes_for_podcast(podcast, since=1,
                        until=max_date, descending=True, limit=max_per_podcast)
            episodes = sorted(episodes+new_episodes, key=cmp_key, reverse=True)


        # yield the remaining episodes
        for episode in episodes:
            podcast = podcast_dict.get(episode.podcast, None)
            yield proxy_object(episode, podcast=podcast)




    def save(self, *args, **kwargs):

        from mygpo.db.couchdb.podcast_state import podcast_states_for_user

        super(User, self).save(*args, **kwargs)

        podcast_states = podcast_states_for_user(self)
        for state in podcast_states:
            @repeat_on_conflict(['state'])
            def _update_state(state):
                old_devs = set(state.disabled_devices)
                state.set_device_state(self.devices)

                if old_devs != set(state.disabled_devices):
                    state.save()

            _update_state(state=state)




    def __eq__(self, other):
        if not other:
            return False

        # ensure that other isn't AnonymousUser
        return other.is_authenticated() and self._id == other._id


    def __ne__(self, other):
        return not(self == other)


    def __repr__(self):
        return 'User %s' % self._id


class History(object):

    def __init__(self, user, device):
        self.user = user
        self.device = device


    def __getitem__(self, key):

        if isinstance(key, slice):
            start = key.start or 0
            length = key.stop - start
        else:
            start = key
            length = 1

        if self.device:
            return device_history(self.user, self.device, start, length)

        else:
            return user_history(self.user, start, length)



class HistoryEntry(object):
    """ A class that can represent subscription and episode actions """


    @classmethod
    def from_action_dict(cls, action):

        entry = HistoryEntry()

        if 'timestamp' in action:
            ts = action.pop('timestamp')
            entry.timestamp = dateutil.parser.parse(ts)

        for key, value in action.items():
            setattr(entry, key, value)

        return entry


    @property
    def playmark(self):
        return getattr(self, 'position', None)


    @classmethod
    def fetch_data(cls, user, entries,
            podcasts=None, episodes=None):
        """ Efficiently loads additional data for a number of entries """

        if podcasts is None:
            # load podcast data
            podcast_ids = [getattr(x, 'podcast_id', None) for x in entries]
            podcast_ids = filter(None, podcast_ids)
            podcasts = podcasts_to_dict(podcast_ids)

        if episodes is None:
            from mygpo.db.couchdb.episode import episodes_to_dict
            # load episode data
            episode_ids = [getattr(x, 'episode_id', None) for x in entries]
            episode_ids = filter(None, episode_ids)
            episodes = episodes_to_dict(episode_ids)

        # load device data
        # does not need pre-populated data because no db-access is required
        device_ids = [getattr(x, 'device_id', None) for x in entries]
        device_ids = filter(None, device_ids)
        devices = dict([ (id, user.get_device(id)) for id in device_ids])


        for entry in entries:
            podcast_id = getattr(entry, 'podcast_id', None)
            entry.podcast = podcasts.get(podcast_id, None)

            episode_id = getattr(entry, 'episode_id', None)
            entry.episode = episodes.get(episode_id, None)

            if hasattr(entry, 'user'):
                entry.user = user

            device = devices.get(getattr(entry, 'device_id', None), None)
            entry.device = device


        return entries<|MERGE_RESOLUTION|>--- conflicted
+++ resolved
@@ -482,12 +482,9 @@
     published_objects = StringListProperty()
     deleted  = BooleanProperty(default=False)
     suggestions_up_to_date = BooleanProperty(default=False)
-<<<<<<< HEAD
-    # TODO: add fields for storing flattr account info (token / enabled flag)
-=======
     twitter = StringProperty()
     about   = StringProperty()
->>>>>>> a70d9d48
+    # TODO: add fields for storing flattr account info (token / enabled flag)
 
     # token for accessing subscriptions of this use
     subscriptions_token    = StringProperty(default=None)
