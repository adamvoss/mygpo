import re
import uuid, collections
from datetime import datetime
import dateutil.parser
from itertools import imap
from operator import itemgetter
import random
import string

from couchdbkit.ext.django.schema import *

from django.core.cache import cache

from django_couchdb_utils.registration.models import User as BaseUser

<<<<<<< HEAD
from mygpo.core.proxy import proxy_object, DocumentABCMeta
from mygpo.core.models import Podcast, Episode
from mygpo.utils import linearize, get_to_dict, iterate_together, get_timestamp
=======
from mygpo.core.models import Podcast
from mygpo.utils import linearize
from mygpo.core.proxy import DocumentABCMeta, proxy_object
>>>>>>> bba57751
from mygpo.decorators import repeat_on_conflict
from mygpo.users.ratings import RatingMixin
from mygpo.users.sync import SyncedDevicesMixin
from mygpo.db.couchdb.podcast import podcasts_by_id, podcasts_to_dict
from mygpo.db.couchdb.user import user_history, device_history

class ValidationException(ValueError):
    pass


RE_DEVICE_UID = re.compile(r'^[\w.-]+$')


class InvalidEpisodeActionAttributes(ValueError):
    """ raised when the attribues of an episode action fail validation """


class DeviceUIDException(Exception):
    pass


class DeviceDoesNotExist(Exception):
    pass


class DeviceDeletedException(DeviceDoesNotExist):
    pass


class Suggestions(Document, RatingMixin):
    user = StringProperty(required=True)
    user_oldid = IntegerProperty()
    podcasts = StringListProperty()
    blacklist = StringListProperty()


    def get_podcasts(self, count=None):
        user = User.get(self.user)
        subscriptions = user.get_subscribed_podcast_ids()

        ids = filter(lambda x: not x in self.blacklist + subscriptions, self.podcasts)
        if count:
            ids = ids[:count]
        return filter(lambda x: x and x.title, podcasts_by_id(ids))


    def __repr__(self):
        if not self._id:
            return super(Suggestions, self).__repr__()
        else:
            return '%d Suggestions for %s (%s)' % \
                (len(self.podcasts), self.user, self._id)


def default_upload_timestamp():
    ts = datetime.utcnow()
    return get_timestamp(ts)


class EpisodeAction(DocumentSchema):
    """
    One specific action to an episode. Must
    always be part of a EpisodeUserState
    """

    action        = StringProperty(required=True)

    # walltime of the event (assigned by the uploading client, defaults to now)
    timestamp     = DateTimeProperty(required=True, default=datetime.utcnow)

    # upload time of the event
    upload_timestamp = IntegerProperty(required=True,
                                       default=default_upload_timestamp)

    device_oldid  = IntegerProperty(required=False)
    device        = StringProperty()
    started       = IntegerProperty()
    playmark      = IntegerProperty()
    total         = IntegerProperty()

    def __eq__(self, other):
        if not isinstance(other, EpisodeAction):
            return False
        vals = ('action', 'timestamp', 'device', 'started', 'playmark',
                'total')
        return all([getattr(self, v, None) == getattr(other, v, None) for v in vals])


    def to_history_entry(self):
        entry = HistoryEntry()
        entry.action = self.action
        entry.timestamp = self.timestamp
        entry.device_id = self.device
        entry.started = self.started
        entry.position = self.playmark
        entry.total = self.total
        return entry



    def validate_time_values(self):
        """ Validates allowed combinations of time-values """

        PLAY_ACTION_KEYS = ('playmark', 'started', 'total')

        # Key found, but must not be supplied (no play action!)
        if self.action != 'play':
            for key in PLAY_ACTION_KEYS:
                if getattr(self, key, None) is not None:
<<<<<<< HEAD
                    raise ValidationException('%s only allowed in play actions' % key)
=======
                    raise InvalidEpisodeActionAttributes('%s only allowed in play actions' % key)
>>>>>>> bba57751

        # Sanity check: If started or total are given, require playmark
        if ((self.started is not None) or (self.total is not None)) and \
            self.playmark is None:
<<<<<<< HEAD
            raise ValidationException('started and total require position')
=======
            raise InvalidEpisodeActionAttributes('started and total require position')
>>>>>>> bba57751

        # Sanity check: total and playmark can only appear together
        if ((self.total is not None) or (self.started is not None)) and \
           ((self.total is None)     or (self.started is None)):
<<<<<<< HEAD
            raise ValidationException('total and started can only appear together')
=======
            raise InvalidEpisodeActionAttributes('total and started can only appear together')
>>>>>>> bba57751


    def __repr__(self):
        return '%s-Action on %s at %s (in %s)' % \
            (self.action, self.device, self.timestamp, self._id)


    def __hash__(self):
        return hash(frozenset([self.action, self.timestamp, self.device,
                    self.started, self.playmark, self.total]))


class Chapter(Document):
    """ A user-entered episode chapter """

    device = StringProperty()
    created = DateTimeProperty()
    start = IntegerProperty(required=True)
    end = IntegerProperty(required=True)
    label = StringProperty()
    advertisement = BooleanProperty()


    def __repr__(self):
        return '<%s %s (%d-%d)>' % (self.__class__.__name__, self.label,
                self.start, self.end)


class EpisodeUserState(Document):
    """
    Contains everything a user has done with an Episode
    """

    episode       = StringProperty(required=True)
    actions       = SchemaListProperty(EpisodeAction)
    settings      = DictProperty()
    user_oldid    = IntegerProperty()
    user          = StringProperty(required=True)
    ref_url       = StringProperty(required=True)
    podcast_ref_url = StringProperty(required=True)
    merged_ids    = StringListProperty()
    chapters      = SchemaListProperty(Chapter)
    podcast       = StringProperty(required=True)



    def add_actions(self, actions):
        map(EpisodeAction.validate_time_values, actions)
        self.actions = list(self.actions) + actions
        self.actions = list(set(self.actions))
        self.actions = sorted(self.actions, key=lambda x: x.timestamp)


    def is_favorite(self):
        return self.settings.get('is_favorite', False)


    def set_favorite(self, set_to=True):
        self.settings['is_favorite'] = set_to


    def update_chapters(self, add=[], rem=[]):
        """ Updates the Chapter list

         * add contains the chapters to be added

         * rem contains tuples of (start, end) times. Chapters that match
           both endpoints will be removed
        """

        @repeat_on_conflict(['state'])
        def update(state):
            for chapter in add:
                self.chapters = self.chapters + [chapter]

            for start, end in rem:
                keep = lambda c: c.start != start or c.end != end
                self.chapters = filter(keep, self.chapters)

            self.save()

        update(state=self)


    def get_history_entries(self):
        return imap(EpisodeAction.to_history_entry, self.actions)


    def __repr__(self):
        return 'Episode-State %s (in %s)' % \
            (self.episode, self._id)

    def __eq__(self, other):
        if not isinstance(other, EpisodeUserState):
            return False

        return (self.episode == other.episode and
                self.user == other.user)



class SubscriptionAction(Document):
    action    = StringProperty()
    timestamp = DateTimeProperty(default=datetime.utcnow)
    device    = StringProperty()


    __metaclass__ = DocumentABCMeta


    def __cmp__(self, other):
        return cmp(self.timestamp, other.timestamp)

    def __eq__(self, other):
        return self.action == other.action and \
               self.timestamp == other.timestamp and \
               self.device == other.device

    def __hash__(self):
        return hash(self.action) + hash(self.timestamp) + hash(self.device)

    def __repr__(self):
        return '<SubscriptionAction %s on %s at %s>' % (
            self.action, self.device, self.timestamp)


class PodcastUserState(Document):
    """
    Contains everything that a user has done
    with a specific podcast and all its episodes
    """

    podcast       = StringProperty(required=True)
    user_oldid    = IntegerProperty()
    user          = StringProperty(required=True)
    settings      = DictProperty()
    actions       = SchemaListProperty(SubscriptionAction)
    tags          = StringListProperty()
    ref_url       = StringProperty(required=True)
    disabled_devices = StringListProperty()
    merged_ids    = StringListProperty()


    def remove_device(self, device):
        """
        Removes all actions from the podcast state that refer to the
        given device
        """
        self.actions = filter(lambda a: a.device != device.id, self.actions)


    def subscribe(self, device):
        action = SubscriptionAction()
        action.action = 'subscribe'
        action.device = device.id
        self.add_actions([action])


    def unsubscribe(self, device):
        action = SubscriptionAction()
        action.action = 'unsubscribe'
        action.device = device.id
        self.add_actions([action])


    def add_actions(self, actions):
        self.actions = list(set(self.actions + actions))
        self.actions = sorted(self.actions)


    def add_tags(self, tags):
        self.tags = list(set(self.tags + tags))


    def set_device_state(self, devices):
        disabled_devices = [device.id for device in devices if device.deleted]
        self.disabled_devices = disabled_devices


    def get_change_between(self, device_id, since, until):
        """
        Returns the change of the subscription status for the given device
        between the two timestamps.

        The change is given as either 'subscribe' (the podcast has been
        subscribed), 'unsubscribed' (the podcast has been unsubscribed) or
        None (no change)
        """

        device_actions = filter(lambda x: x.device == device_id, self.actions)
        before = filter(lambda x: x.timestamp <= since, device_actions)
        after  = filter(lambda x: x.timestamp <= until, device_actions)

        # nothing happened, so there can be no change
        if not after:
            return None

        then = before[-1] if before else None
        now  = after[-1]

        if then is None:
            if now.action != 'unsubscribe':
                return now.action
        elif then.action != now.action:
            return now.action
        return None


    def get_subscribed_device_ids(self):
        """ device Ids on which the user subscribed to the podcast """
        devices = set()

        for action in self.actions:
            if action.action == "subscribe":
                if not action.device in self.disabled_devices:
                    devices.add(action.device)
            else:
                if action.device in devices:
                    devices.remove(action.device)

        return devices



    def is_public(self):
        return self.settings.get('public_subscription', True)


    def __eq__(self, other):
        if other is None:
            return False

        return self.podcast == other.podcast and \
               self.user == other.user

    def __repr__(self):
        return 'Podcast %s for User %s (%s)' % \
            (self.podcast, self.user, self._id)


class Device(Document):
    id       = StringProperty(default=lambda: uuid.uuid4().hex)
    oldid    = IntegerProperty(required=False)
    uid      = StringProperty(required=True)
    name     = StringProperty(required=True, default='New Device')
    type     = StringProperty(required=True, default='other')
    settings = DictProperty()
    deleted  = BooleanProperty(default=False)
    user_agent = StringProperty()


    def get_subscription_changes(self, since, until):
        """
        Returns the subscription changes for the device as two lists.
        The first lists contains the Ids of the podcasts that have been
        subscribed to, the second list of those that have been unsubscribed
        from.
        """

        from mygpo.db.couchdb.podcast_state import podcast_states_for_device

        add, rem = [], []
        podcast_states = podcast_states_for_device(self.id)
        for p_state in podcast_states:
            change = p_state.get_change_between(self.id, since, until)
            if change == 'subscribe':
                add.append( p_state.ref_url )
            elif change == 'unsubscribe':
                rem.append( p_state.ref_url )

        return add, rem


    def get_latest_changes(self):

        from mygpo.db.couchdb.podcast_state import podcast_states_for_device

        podcast_states = podcast_states_for_device(self.id)
        for p_state in podcast_states:
            actions = filter(lambda x: x.device == self.id, reversed(p_state.actions))
            if actions:
                yield (p_state.podcast, actions[0])


    def get_subscribed_podcast_states(self):
        r = PodcastUserState.view('subscriptions/by_device',
                startkey     = [self.id, None],
                endkey       = [self.id, {}],
                include_docs = True
            )
        return list(r)


    def get_subscribed_podcast_ids(self):
        states = self.get_subscribed_podcast_states()
        return [state.podcast for state in states]


    def get_subscribed_podcasts(self):
        """ Returns all subscribed podcasts for the device

        The attribute "url" contains the URL that was used when subscribing to
        the podcast """

        states = self.get_subscribed_podcast_states()
        podcast_ids = [state.podcast for state in states]
        podcasts = podcasts_to_dict(podcast_ids)

        for state in states:
            podcast = proxy_object(podcasts[state.podcast], url=state.ref_url)
            podcasts[state.podcast] = podcast

        return podcasts.values()


    def __hash__(self):
        return hash(frozenset([self.id, self.uid, self.name, self.type, self.deleted]))


    def __eq__(self, other):
        return self.id == other.id


    def __repr__(self):
        return '<{cls} {id}>'.format(cls=self.__class__.__name__, id=self.id)


    def __str__(self):
        return self.name

    def __unicode__(self):
        return self.name



TOKEN_NAMES = ('subscriptions_token', 'favorite_feeds_token',
        'publisher_update_token', 'userpage_token')


class TokenException(Exception):
    pass


class User(BaseUser, SyncedDevicesMixin):
    oldid    = IntegerProperty()
    settings = DictProperty()
    devices  = SchemaListProperty(Device)
    published_objects = StringListProperty()
    deleted  = BooleanProperty(default=False)
    suggestions_up_to_date = BooleanProperty(default=False)

    # token for accessing subscriptions of this use
    subscriptions_token    = StringProperty(default=None)

    # token for accessing the favorite-episodes feed of this user
    favorite_feeds_token   = StringProperty(default=None)

    # token for automatically updating feeds published by this user
    publisher_update_token = StringProperty(default=None)

    # token for accessing the userpage of this user
    userpage_token         = StringProperty(default=None)

    class Meta:
        app_label = 'users'


    def create_new_token(self, token_name, length=32):
        """ creates a new random token """

        if token_name not in TOKEN_NAMES:
            raise TokenException('Invalid token name %s' % token_name)

        token = "".join(random.sample(string.letters+string.digits, length))
        setattr(self, token_name, token)



    def get_token(self, token_name):
        """ returns a token, and generate those that are still missing """

        generated = False

        if token_name not in TOKEN_NAMES:
            raise TokenException('Invalid token name %s' % token_name)

        for tn in TOKEN_NAMES:
            if getattr(self, tn) is None:
                self.create_new_token(tn)
                generated = True

        if generated:
            self.save()

        return getattr(self, token_name)



    @property
    def active_devices(self):
        not_deleted = lambda d: not d.deleted
        return filter(not_deleted, self.devices)


    @property
    def inactive_devices(self):
        deleted = lambda d: d.deleted
        return filter(deleted, self.devices)


    def get_devices_by_id(self):
        return dict( (device.id, device) for device in self.devices)


    def get_device(self, id):

        if not hasattr(self, '__device_by_id'):
            self.__devices_by_id = dict( (d.id, d) for d in self.devices)

        return self.__devices_by_id.get(id, None)


    def get_device_by_uid(self, uid, only_active=True):

        if not hasattr(self, '__devices_by_uio'):
            self.__devices_by_uid = dict( (d.uid, d) for d in self.devices)

        try:
            device = self.__devices_by_uid[uid]

            if only_active and device.deleted:
                raise DeviceDeletedException(
                        'Device with UID %s is deleted' % uid)

            return device

        except KeyError as e:
            raise DeviceDoesNotExist('There is no device with UID %s' % uid)


    def update_device(self, device):
        """ Sets the device and saves the user """

        @repeat_on_conflict(['user'])
        def _update(user, device):
            user.set_device(device)
            user.save()

        _update(user=self, device=device)


    def set_device(self, device):

        if not RE_DEVICE_UID.match(device.uid):
            raise DeviceUIDException(u"'{uid} is not a valid device ID".format(
                        uid=device.uid))

        devices = list(self.devices)
        ids = [x.id for x in devices]
        if not device.id in ids:
            devices.append(device)
            self.devices = devices
            return

        index = ids.index(device.id)
        devices.pop(index)
        devices.insert(index, device)
        self.devices = devices


    def remove_device(self, device):
        devices = list(self.devices)
        ids = [x.id for x in devices]
        if not device.id in ids:
            return

        index = ids.index(device.id)
        devices.pop(index)
        self.devices = devices

        if self.is_synced(device):
            self.unsync_device(device)


    def get_subscriptions_by_device(self, public=None):
        from mygpo.db.couchdb.podcast_state import subscriptions_by_user
        get_dev = itemgetter(2)
        groups = collections.defaultdict(list)
        subscriptions = subscriptions_by_user(self, public=public)
        subscriptions = sorted(subscriptions, key=get_dev)

        for public, podcast_id, device_id in subscriptions:
            groups[device_id].append(podcast_id)

        return groups


    def get_subscribed_podcast_states(self, public=None):
        """
        Returns the Ids of all subscribed podcasts
        """

        r = PodcastUserState.view('subscriptions/by_user',
                startkey     = [self._id, public, None, None],
                endkey       = [self._id+'ZZZ', None, None, None],
                reduce       = False,
                include_docs = True
            )

        return set(r)


    def get_subscribed_podcast_ids(self, public=None):
        states = self.get_subscribed_podcast_states(public=public)
        return [state.podcast for state in states]



    def get_subscribed_podcasts(self, public=None):
        """ Returns all subscribed podcasts for the user

        The attribute "url" contains the URL that was used when subscribing to
        the podcast """

        states = self.get_subscribed_podcast_states(public=public)
        podcast_ids = [state.podcast for state in states]
        podcasts = podcasts_to_dict(podcast_ids)

        for state in states:
            podcast = proxy_object(podcasts[state.podcast], url=state.ref_url)
            podcasts[state.podcast] = podcast

        return podcasts.values()



    def get_subscription_history(self, device_id=None, reverse=False, public=None):
        """ Returns chronologically ordered subscription history entries

        Setting device_id restricts the actions to a certain device
        """

        from mygpo.db.couchdb.podcast_state import podcast_states_for_user, \
            podcast_states_for_device

        def action_iter(state):
            for action in sorted(state.actions, reverse=reverse):
                if device_id is not None and device_id != action.device:
                    continue

                if public is not None and state.is_public() != public:
                    continue

                entry = HistoryEntry()
                entry.timestamp = action.timestamp
                entry.action = action.action
                entry.podcast_id = state.podcast
                entry.device_id = action.device
                yield entry

        if device_id is None:
            podcast_states = podcast_states_for_user(self)
        else:
            podcast_states = podcast_states_for_device(device_id)

        # create an action_iter for each PodcastUserState
        subscription_action_lists = [action_iter(x) for x in podcast_states]

        action_cmp_key = lambda x: x.timestamp

        # Linearize their subscription-actions
        return linearize(action_cmp_key, subscription_action_lists, reverse)


    def get_global_subscription_history(self, public=None):
        """ Actions that added/removed podcasts from the subscription list

        Returns an iterator of all subscription actions that either
         * added subscribed a podcast that hasn't been subscribed directly
           before the action (but could have been subscribed) earlier
         * removed a subscription of the podcast is not longer subscribed
           after the action
        """

        subscriptions = collections.defaultdict(int)

        for entry in self.get_subscription_history(public=public):
            if entry.action == 'subscribe':
                subscriptions[entry.podcast_id] += 1

                # a new subscription has been added
                if subscriptions[entry.podcast_id] == 1:
                    yield entry

            elif entry.action == 'unsubscribe':
                subscriptions[entry.podcast_id] -= 1

                # the last subscription has been removed
                if subscriptions[entry.podcast_id] == 0:
                    yield entry



    def get_newest_episodes(self, max_date, max_per_podcast=5):
        """ Returns the newest episodes of all subscribed podcasts

        Only max_per_podcast episodes per podcast are loaded. Episodes with
        release dates above max_date are discarded.

        This method returns a generator that produces the newest episodes.

        The number of required DB queries is equal to the number of (distinct)
        podcasts of all consumed episodes (max: number of subscribed podcasts),
        plus a constant number of initial queries (when the first episode is
        consumed). """

        cmp_key = lambda episode: episode.released or datetime(2000, 01, 01)

        podcasts = list(self.get_subscribed_podcasts())
        podcasts = filter(lambda p: p.latest_episode_timestamp, podcasts)
        podcasts = sorted(podcasts, key=lambda p: p.latest_episode_timestamp,
                        reverse=True)

        podcast_dict = dict((p.get_id(), p) for p in podcasts)

        # contains the un-yielded episodes, newest first
        episodes = []

        for podcast in podcasts:

            yielded_episodes = 0

            for episode in episodes:
                # determine for which episodes there won't be a new episodes
                # that is newer; those can be yielded
                if episode.released > podcast.latest_episode_timestamp:
                    p = podcast_dict.get(episode.podcast, None)
                    yield proxy_object(episode, podcast=p)
                    yielded_episodes += 1
                else:
                    break

            # remove the episodes that have been yielded before
            episodes = episodes[yielded_episodes:]

            # fetch and merge episodes for the next podcast
            from mygpo.db.couchdb.episode import episodes_for_podcast
            new_episodes = episodes_for_podcast(podcast, since=1,
                        until=max_date, descending=True, limit=max_per_podcast)
            episodes = sorted(episodes+new_episodes, key=cmp_key, reverse=True)


        # yield the remaining episodes
        for episode in episodes:
            podcast = podcast_dict.get(episode.podcast, None)
            yield proxy_object(episode, podcast=podcast)




    def save(self, *args, **kwargs):

        from mygpo.db.couchdb.podcast_state import podcast_states_for_user

        super(User, self).save(*args, **kwargs)

        podcast_states = podcast_states_for_user(self)
        for state in podcast_states:
            @repeat_on_conflict(['state'])
            def _update_state(state):
                old_devs = set(state.disabled_devices)
                state.set_device_state(self.devices)

                if old_devs != set(state.disabled_devices):
                    state.save()

            _update_state(state=state)




    def __eq__(self, other):
        if not other:
            return False

        # ensure that other isn't AnonymousUser
        return other.is_authenticated() and self._id == other._id


    def __ne__(self, other):
        return not(self == other)


    def __repr__(self):
        return 'User %s' % self._id


class History(object):

    def __init__(self, user, device):
        self.user = user
        self.device = device


    def __getitem__(self, key):

        if isinstance(key, slice):
            start = key.start or 0
            length = key.stop - start
        else:
            start = key
            length = 1

        if self.device:
            return device_history(self.user, self.device, start, length)

        else:
            return user_history(self.user, start, length)



class HistoryEntry(object):
    """ A class that can represent subscription and episode actions """


    @classmethod
    def from_action_dict(cls, action):

        entry = HistoryEntry()

        if 'timestamp' in action:
            ts = action.pop('timestamp')
            entry.timestamp = dateutil.parser.parse(ts)

        for key, value in action.items():
            setattr(entry, key, value)

        return entry


    @property
    def playmark(self):
        return getattr(self, 'position', None)


    @classmethod
    def fetch_data(cls, user, entries,
            podcasts=None, episodes=None):
        """ Efficiently loads additional data for a number of entries """

        if podcasts is None:
            # load podcast data
            podcast_ids = [getattr(x, 'podcast_id', None) for x in entries]
            podcast_ids = filter(None, podcast_ids)
            podcasts = podcasts_to_dict(podcast_ids)

        if episodes is None:
            from mygpo.db.couchdb.episode import episodes_to_dict
            # load episode data
            episode_ids = [getattr(x, 'episode_id', None) for x in entries]
            episode_ids = filter(None, episode_ids)
            episodes = episodes_to_dict(episode_ids)

        # load device data
        # does not need pre-populated data because no db-access is required
        device_ids = [getattr(x, 'device_id', None) for x in entries]
        device_ids = filter(None, device_ids)
        devices = dict([ (id, user.get_device(id)) for id in device_ids])


        for entry in entries:
            podcast_id = getattr(entry, 'podcast_id', None)
            entry.podcast = podcasts.get(podcast_id, None)

            episode_id = getattr(entry, 'episode_id', None)
            entry.episode = episodes.get(episode_id, None)

            if hasattr(entry, 'user'):
                entry.user = user

            device = devices.get(getattr(entry, 'device_id', None), None)
            entry.device = device


        return entries<|MERGE_RESOLUTION|>--- conflicted
+++ resolved
@@ -13,23 +13,15 @@
 
 from django_couchdb_utils.registration.models import User as BaseUser
 
-<<<<<<< HEAD
-from mygpo.core.proxy import proxy_object, DocumentABCMeta
-from mygpo.core.models import Podcast, Episode
-from mygpo.utils import linearize, get_to_dict, iterate_together, get_timestamp
-=======
 from mygpo.core.models import Podcast
-from mygpo.utils import linearize
+from mygpo.utils import linearize, get_timestamp
 from mygpo.core.proxy import DocumentABCMeta, proxy_object
->>>>>>> bba57751
 from mygpo.decorators import repeat_on_conflict
 from mygpo.users.ratings import RatingMixin
 from mygpo.users.sync import SyncedDevicesMixin
 from mygpo.db.couchdb.podcast import podcasts_by_id, podcasts_to_dict
 from mygpo.db.couchdb.user import user_history, device_history
 
-class ValidationException(ValueError):
-    pass
 
 
 RE_DEVICE_UID = re.compile(r'^[\w.-]+$')
@@ -131,29 +123,17 @@
         if self.action != 'play':
             for key in PLAY_ACTION_KEYS:
                 if getattr(self, key, None) is not None:
-<<<<<<< HEAD
-                    raise ValidationException('%s only allowed in play actions' % key)
-=======
                     raise InvalidEpisodeActionAttributes('%s only allowed in play actions' % key)
->>>>>>> bba57751
 
         # Sanity check: If started or total are given, require playmark
         if ((self.started is not None) or (self.total is not None)) and \
             self.playmark is None:
-<<<<<<< HEAD
-            raise ValidationException('started and total require position')
-=======
             raise InvalidEpisodeActionAttributes('started and total require position')
->>>>>>> bba57751
 
         # Sanity check: total and playmark can only appear together
         if ((self.total is not None) or (self.started is not None)) and \
            ((self.total is None)     or (self.started is None)):
-<<<<<<< HEAD
-            raise ValidationException('total and started can only appear together')
-=======
             raise InvalidEpisodeActionAttributes('total and started can only appear together')
->>>>>>> bba57751
 
 
     def __repr__(self):
