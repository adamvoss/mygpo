--- conflicted
+++ resolved
@@ -44,10 +44,8 @@
 END;//
 DELIMITER ;
 
-<<<<<<< HEAD
+ALTER TABLE user ADD COLUMN id INT PRIMARY KEY AUTO_INCREMENT;
 
-ALTER TABLE user ADD COLUMN id INT PRIMARY KEY AUTO_INCREMENT;
-=======
 DROP VIEW IF EXISTS public_subscription;
 CREATE VIEW public_subscription AS
     SELECT cs.podcast_id,
@@ -110,4 +108,3 @@
         JOIN user c on b.user_id=c.user_ptr_id 
     GROUP BY a.podcast_id, b.user_id 
     having summe>0;
->>>>>>> 49176e4c
