DELIMITER $$
DROP PROCEDURE IF EXISTS delete_inactive_users $$
CREATE PROCEDURE delete_inactive_users()
BEGIN
    DECLARE deadlock INT DEFAULT 0;
    DECLARE attempts INT DEFAULT 0;
    DECLARE done INT DEFAULT 0;
    DECLARE user_help INT DEFAULT 0;
    DECLARE day_count INT DEFAULT 0;
    DECLARE cur1 CURSOR FOR select user_id from registration_registrationprofile where activation_key<>"ALREADY_ACTIVATED";
    DECLARE CONTINUE HANDLER FOR NOT FOUND SET done = 1;

    try_loop:WHILE (attempts<3) DO
    BEGIN
         DECLARE deadlock_detected CONDITION FOR 1213;
         DECLARE EXIT HANDLER FOR deadlock_detected
                BEGIN
                    ROLLBACK;
                    SET deadlock=1;
                END;
         SET deadlock=0;
               
         START TRANSACTION;
OPEN cur1;

            REPEAT
                FETCH cur1 INTO user_help;

                IF NOT done THEN

                    SELECT datediff(date(now()), date(date_joined)) into day_count FROM auth_user where id=user_help;

                    IF day_count > 7 THEN
                        delete from auth_user where id=user_help;
                        delete from registration_registrationprofile where user_id=user_help;
                    END IF;
                END IF;
            UNTIL done END REPEAT;

            CLOSE cur1;

            COMMIT;  
        END;
        IF deadlock=0 THEN
                LEAVE try_loop;
            ELSE
                SET attempts=attempts+1;
            END IF;
            END WHILE try_loop;

        IF deadlock=1 THEN
            call FAIL('Inactive users are not deleted!');
        END IF;         

END $$
DELIMITER ;

DROP TABLE IF EXISTS `sanitizing_rules`;
CREATE TABLE `sanitizing_rules` (
    `id` integer AUTO_INCREMENT NOT NULL PRIMARY KEY,
    `use_podcast` bool NOT NULL,
    `use_episode` bool NOT NULL,
    `search` varchar(100) NOT NULL,
    `replace` varchar(100) NOT NULL,
    `priority` integer UNSIGNED NOT NULL,
    `description` longtext NOT NULL
);

alter table subscription add column id int unique auto_increment;

create unique index unique_subscription_meta on subscription (user_id, podcast_id);

create unique index unique_device_user_uid on device (user_id, uid);

<<<<<<< HEAD

=======
alter table subscription_log change timestamp timestamp datetime not null;
alter table episode_log change timestamp timestamp datetime not null;
>>>>>>> fc47227d
<|MERGE_RESOLUTION|>--- conflicted
+++ resolved
@@ -72,9 +72,5 @@
 
 create unique index unique_device_user_uid on device (user_id, uid);
 
-<<<<<<< HEAD
-
-=======
 alter table subscription_log change timestamp timestamp datetime not null;
 alter table episode_log change timestamp timestamp datetime not null;
->>>>>>> fc47227d
