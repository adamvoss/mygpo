<<<<<<< HEAD


=======
html,
body
{
    height: 100%;
}

body
{
    font-family: DeJaVu Sans, Bitstream Vera Sans, sans-serif;
    background-color: #333;
    padding: 0px;
    margin: 0px;
}
>>>>>>> 92745c24

/****************
    General
*****************/

hr
{
<<<<<<< HEAD
    clear: both;
}

=======
    font-size: 12px;
}

hr
{
    border-width: 0px;
    border-bottom: 1px #aaa dotted;
    clear: both;
}

img
{
    border-width: 0px;
}

#wrap
{
    width: 800px;
    margin-left: auto;
    margin-right: auto;
    background-color: white;
    min-height: 100%;
    padding: 0px;
    margin-bottom: 0;
    padding-bottom: 0;
}

#main
{
    overflow:auto;
    padding-bottom: 50px; /* must be same height as the footer */
}


#footer
{
    position: relative;
    margin-top: -50px; /* negative value of footer height */
    height: 34px;
    clear:both;
    padding-top: 10px;
    border-top: 1px #aaa dotted;
    width: 800px;
    margin-left: auto;
    margin-right: auto;
    background-color: white;
}
>>>>>>> 92745c24

#logo
{
	float: left;
	padding: 0px;
	margin: .5em;
}

h1
{
    font-size: 16pt;
}

h2
{
    font-size: 14pt;
    padding-top: .5em;
}

<<<<<<< HEAD
=======
#navigation
{
    background-color: rgb(102, 102, 102);
}
>>>>>>> 92745c24

/******************
    Info Boxes
*******************/


div.error
{
    border-radius: 4px;
    background-color: #fa7080;
    border: #f5001d thin solid;
    padding: 1em 1em 1em 45px;
    background-image: url('dialog-error.png');
    background-repeat: no-repeat;
    background-position: 3px 50%;
    margin: .5em;
}

.success
{
    background-color: #b7f46e;
    border: #539800 thin solid;
    border-radius: 4px;
    padding: 1em 1em 1em 45px;
    background-image: url('emblem-default.png');
    background-repeat: no-repeat;
    background-position: 3px 50%;
    margin: .5em;
}

.info
{
    border-radius: 4px;
    background-color: #eeeeee;
    border: #aaaaaa thin solid;
    padding: 1em 1em 1em 45px;
    background-image: url('info.png');
    background-repeat: no-repeat;
    background-position: 3px 50%;
    margin: .5em;
}

.info a
{
    color: black;
}



/*******************
   "List" Tables
********************/

<<<<<<< HEAD
=======
ul.menu.primary
{
    padding-top: 20px;
}

ul.menu li {
    display: inline;
    padding: 10px;
    padding-left: 10px;
    border-width: 0px;
    text-shadow: 0px 0px 3px #333;
    position: relative;
    top: 1px;
}

ul.menu.primary li.selected {
    background-color: #777;
    background-image: url('navcaps/primary-top-left.png'),
                      url('navcaps/primary-top-right.png');
    background-position: top left, top right;
    background-repeat: no-repeat;
    text-shadow: 0px 0px 4px #333;
    font-weight: bold;
}

ul.menu.primary li.selected:hover {
    background-color: #777;
}

ul.menu.secondary li.selected a,
ul.menu.secondary li.selected a:hover,
ul.menu.secondary li.selected a:visited,
ul.menu.secondary li.selected:hover a {
    color: black;
}

ul.menu.secondary li.selected {
    position: relative;
    top: 1px;
    background-color: white;
    background-image: url('navcaps/secondary-top-left.png'),
                      url('navcaps/secondary-top-right.png'),
                      url('navcaps/secondary-bg-gradient.png');
    background-position: top left, top right, top left;
    background-repeat: no-repeat, no-repeat, repeat-x;
    text-shadow: 0px 0px 4px #888;
}

ul.menu.secondary li.selected:hover {
    background-color: white;
}

ul.menu li a:hover {
    text-shadow: 0px 0px 5px black;
}

ul.menu.secondary li.selected a:hover {
    text-shadow: 0px 0px 5px #444;
}

ul.menu li:hover a {
    text-decoration: none;
}

ul.menu li.selected a, ul.menu li.selected:hover a {
    color: white;
}

ul.menu li.heading {
    cursor: default;
}

ul.menu li.heading:hover {
    background-color: #777;
}

.menu strong {
    color: white;
    padding-left: 10px;
    padding-right: 10px;
}
>>>>>>> 92745c24

table.list
{
    border-collapse: collapse;
    width: 100%;
    margin-bottom: 2em;
}

table.list tr td
{
    padding: .3em;
    border-top: thin dotted #ccc;
    border-bottom: thin dotted #ccc;
    vertical-align: middle;
}

table.list tr:hover td {
    background-color: #eeeeee;
}

table.list th
{
    text-align: left;
    padding: 5px;
    font-weight: bold;
}

table.list th,
table.list td
{
    padding-right: 1em;
}

table.list td
{
    height: 40px;
}

table td.numeric,
table th.numeric
{
    text-align: right;
}

table.list tr.group
{
    font-weight: bold;
    height: 3em;
    vertical-align: bottom;
}

table.list tr.group:hover td
{
    /* don't show hover effect for group rows */
    background-color: inherit;
}

td.logo
{
    width: 32px;
}

table button.btn
{
    float: right;
}

/****************************
    Podcast List (TODO)
*****************************/

.podcast_list
{
    margin-bottom: 1em;
}

.podcast_list p
{
    margin: 2px 0px 2px 0px;
    padding: 0px;
}

.podcast_list .description
{
    font-size: x-small;
}

.description
{
    color: #666;
}

div#podcastlogo
{
    float: right;
    padding-left: 20px;
    padding-bottom: 10px;
}


.short
{
    height: 1.3em;
    overflow: hidden;
    text-overflow: ellipsis;
}

.URL
{
    text-decoration: none;
    color: black;
}

<<<<<<< HEAD
.URL:hover
{
    text-decoration: underline;
=======
h2 {
    font-size: 12pt;
    padding-top: 20px;
>>>>>>> 92745c24
}

img.device_icon
{
    padding: 3px;
    vertical-align: middle;
}

ul.devices li.desktop
{
    list-style-image: url('16x16/computer.png');
}

ul.devices li.laptop
{
    list-style-image: url('16x16/stock_notebook.png');
}

ul.devices li.mobile
{
    list-style-image: url('16x16/stock_cell-phone.png');
}

ul.devices li.server
{
    list-style-image: url('16x16/server.png');
}

ul.devices li.other
{
    list-style-image: url('16x16/audio-x-generic.png');
}


/******************
     Searching
*******************/

form.search input[type="text"]
{
    width: 300px;
    display: inline;
}

form.search ul
{
    display: inline;
    margin: 0px;
    padding: 0px;
}

form.search ul li
{
    list-style: none;
    display: inline;
}

form.search input[type="submit"]
{
    margin-top: 20px;
    display: inline;
}

div.result img
{
    float: left;
}

div.result a.podcast
{
    font-size: 1.2em;
    color: black;
    padding-top: 2em;
    font-weight: bold;
    display: block;
}

div.result span.episode
{
    display: list-item;
    margin-left: 2em;
}

div.result span.episode a
{
    color: black;
}


/***************
   Forms
****************/

/*

div.form {
    border:solid 2px #b7ddf2;
    background:#ebf4fb;
    width: 450px;
    margin:0 auto;
    padding:14px;
}

div.form p {
    font-size:11px;
    color:#666666;
    margin-bottom:20px;
    border-bottom:solid 1px #b7ddf2;
    padding-bottom:10px;
}

div.form label{
    display:block;
    font-weight:bold;
    text-align:right;
    width:140px;
    float:left;
}

div.form .small {
    color:#666666;
    display:block;
    font-size:11px;
    font-weight:normal;
    text-align:right;
    width:140px;
}

div.form input,
div.form select {
    float:left;
    font-size:12px;
    padding:4px 2px;
    border:solid 1px #aacfe4;
    width:200px;
    margin:2px 0 20px 10px;
}

div.form button{
    clear:both;
    margin-left:150px;
    width:125px;
    height:31px;
}

*/


input.url
{
    width: 80%;
}

.bar
{
    background-color: #333;
    color: white;
    float: left;
    text-align: left;
}

.bar span, .barbg span
{
    padding-left: 5px;
    padding-right: 5px;
}

.barbg
{
    background-color: #aaa;
    text-align: right;
    color: black;
    float: left;
    width: 100%;
}

td.position
{
    font-size: 1.3em;
    font-weight: bold;
    padding-right: 0;
    margin-right: 0;
}

td.oldposition
{
    font-size: .8em;
}

.pos
{
    color: green;
}

.neg
{
    color: red;
}

.new
{
    color: #555;
}

span.from_podcast, span.latest_episode {
    font-size: x-small;
    color: #666;
}

span.from_podcast a, span.latest_episode a {
    color: #333;
}

.time
{
    width: 5em;
}

.watermark
{
    color: #aaa;
}

ul.square-menu
{
    padding: 20px;
}

ul.square-menu li
{
    display: block;
    float: left;
    width: 100px;
    height: 100px;
    margin: 10px;
    background-color: #aaa;
    text-align: center;
}

ul.square-menu li a
{
    position: relative;
    bottom: -40px;
}

address,
address a
{
    clear: both;
    text-align: center;
    padding: 5px;
    font-style: normal;
    color: #999;
}

.own-chapter
{
    font-weight: bold;
}

div.related-podcasts
{
    float: right;
}

div.intro-box
{
    text-align: justify;
    float: left;
    width: 40%;
    padding-bottom: 1em;
    overflow: hidden;
}

div.intro-box ul
{
    text-align: left;
}

div.come-in-box
{
    padding-top: 1em;
    padding-bottom: 1em;
    clear: both;
    font-size: 2em;
    text-align: center;
}

.toplist-pos
{
    padding-left: 1em;
}

#tagcloud
{
    text-align: justify;
}

#feature-list h3
{
    cursor: pointer;
}

.sponsoring-podcast
{
    padding-top: 1em;
    padding-bottom: 1em;
}

.sponsoring-podcast img
{
    float: left;
}


/********************

    Link Button

 http://particletree.com/features/rediscovering-the-button-element/

*********************/


/*
.button a, button
{
    /*display: block;*/
    /* float: left; */
    /*margin: 0 7px 0 0;*/
/*    background-color: #f5f5f5;
    border: 1px solid #dedede;
    border-top: 1px solid #eee;
    border-left: 1px solid #eee;
    font-family: "Lucida Grande", Tahoma, Arial, Verdana, sans-serif;
    font-size: 100%;
    line-height: 130%;
    text-decoration: none;
    font-weight: bold;
    color: #565656;
    cursor: pointer;
    padding: 5px 10px 6px 7px; /* Links */
    /*clear: left;*/
/*}

button{
    width:auto;
    overflow:visible;
    padding:4px 10px 3px 7px; /* IE6 */
/*}

button[type]{
    padding:5px 10px 5px 7px; /* Firefox */
/*    line-height:17px; /* Safari */
/*}
*:first-child+html button[type]{
    padding:4px 10px 3px 7px; /* IE7 */
/*}

button img, div.button img{
    margin:0 3px -3px 0 !important;
    padding:0;
    border:none;
    width:16px;
    height:16px;
}


.action-buttons
{
    overflow: auto;
}

.action-buttons > *
{
    display: block;
    margin-top: .5em;
    margin-bottom: .5em;
    clear: both;
    float: left;
}
*/

/******************
     Pagination
*******************/


.pagination
{
    text-align: center;
}

.pagination
{
    font-size: 1.5em;
}

.pagination span
{
    padding: .5em .3em .5em .3em;
}

.deactivated,
.activated:hover
{
    text-decoration: line-through;
}

.config-toplist
{
    float: left;
    padding-right: 2em;
}

/*
.podcast-state
{
    clear: both;
    overflow: hidden;
    float: left;
    margin-bottom: 1em;
}

.podcast-state > div
{
    float: left;
    margin-right: 2%;
    margin-left: 1%;
    width: 30%;
}

.podcast-state > div > div
{
    background-color: #f7f7f7;
    width: 100%;
    margin-bottom: -2000px;
    padding-bottom: 2000px;
}
*/
/*
.podcast-state > div.tags > div,
.podcast-state > div.share > div
{
    padding-top: .5em;
    padding-left: 2%;
    padding-right: 2%;
    width: 96% !important;
}

*/

.tag-list span.other
{
    color: #888;
}

.tag-list span.own a.remove
{
    font-size: .7em;
    font-weight: bold;
}

.tag-list span.own
{
    color: black;
}


/*************************
    Episode Navigation
**************************/

div.navigation
{
    clear: both;
}

div.navigation div
{
    padding-top: .5em;
    padding-bottom: .5em;
    display: block;
    width: 33%;
    float: left;
}

div.navigation div.list
{
    text-align: center;
}

div.navigation div.next
{
    text-align: right;
}



#listcontent h2
{
        cursor: pointer;
}

div.subscriptions select
{
    width: 100%;
}


iframe.results
{
    width: 100%;
    border: none;
}

.by-user
{
    font-size: 50%;
}

.new
{
    font-size: 80%;
    position: relative;
    top: -0.5em;
    color: red;
    text-transform: uppercase;
}



/*****************
   Footer
*******************/

footer, footer a
{
    color: #777;
}

footer ul
{
    list-style-type: none;
}



div.first-episode
{
    margin-bottom: 2em;
}


address
{
    color: #aaa;
    text-align: center;
    padding-top: 15px;
}
<|MERGE_RESOLUTION|>--- conflicted
+++ resolved
@@ -1,34 +1,10 @@
-<<<<<<< HEAD
-
-
-=======
-html,
-body
-{
-    height: 100%;
-}
-
-body
-{
-    font-family: DeJaVu Sans, Bitstream Vera Sans, sans-serif;
-    background-color: #333;
-    padding: 0px;
-    margin: 0px;
-}
->>>>>>> 92745c24
-
 /****************
     General
 *****************/
 
 hr
 {
-<<<<<<< HEAD
     clear: both;
-}
-
-=======
-    font-size: 12px;
 }
 
 hr
@@ -75,7 +51,6 @@
     margin-right: auto;
     background-color: white;
 }
->>>>>>> 92745c24
 
 #logo
 {
@@ -95,13 +70,10 @@
     padding-top: .5em;
 }
 
-<<<<<<< HEAD
-=======
 #navigation
 {
     background-color: rgb(102, 102, 102);
 }
->>>>>>> 92745c24
 
 /******************
     Info Boxes
@@ -155,8 +127,6 @@
    "List" Tables
 ********************/
 
-<<<<<<< HEAD
-=======
 ul.menu.primary
 {
     padding-top: 20px;
@@ -238,7 +208,6 @@
     padding-left: 10px;
     padding-right: 10px;
 }
->>>>>>> 92745c24
 
 table.list
 {
@@ -352,15 +321,9 @@
     color: black;
 }
 
-<<<<<<< HEAD
 .URL:hover
 {
     text-decoration: underline;
-=======
-h2 {
-    font-size: 12pt;
-    padding-top: 20px;
->>>>>>> 92745c24
 }
 
 img.device_icon
