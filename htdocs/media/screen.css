--- conflicted
+++ resolved
@@ -421,8 +421,6 @@
     color: #aaa;
 }
 
-<<<<<<< HEAD
-=======
 ul.square-menu
 {
     padding: 20px;
@@ -455,7 +453,6 @@
     color: #999;
 }
 
->>>>>>> 4f2dd522
 .own-chapter
 {
     font-weight: bold;
